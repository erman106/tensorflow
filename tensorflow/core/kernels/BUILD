--- conflicted
+++ resolved
@@ -1670,11 +1670,8 @@
         "//tensorflow/core:test",
         "//tensorflow/core:test_main",
         "//tensorflow/core:testlib",
-<<<<<<< HEAD
+        "//tensorflow/core/kernels/image",
         "//tensorflow/core/platform:tf32_utils",
-=======
-        "//tensorflow/core/kernels/image",
->>>>>>> 51636d17
         "@com_google_absl//absl/algorithm:container",
     ],
 )
