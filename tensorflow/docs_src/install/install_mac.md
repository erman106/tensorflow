# Installing TensorFlow on macOS

This guide explains how to install TensorFlow on macOS. Although these
instructions might also work on other macOS variants, we have only
tested (and we only support) these instructions on machines meeting the
following requirements:

  * macOS X 10.11 (El Capitan) or higher

Note: As of version 1.2, TensorFlow no longer provides GPU support on macOS.

## Determine how to install TensorFlow

You must pick the mechanism by which you install TensorFlow. The supported choices are as follows:

  * Virtualenv
  * "native" pip
  * Docker
  * installing from sources, which is documented in
    [a separate guide](https://www.tensorflow.org/install/install_sources).

**We recommend the Virtualenv installation.**
[Virtualenv](https://virtualenv.pypa.io/en/stable)
is a virtual Python environment isolated from other Python development,
incapable of interfering with or being affected by other Python programs
on the same machine.  During the Virtualenv installation process,
you will install not only TensorFlow but also all the packages that
TensorFlow requires.  (This is actually pretty easy.)
To start working with TensorFlow, you simply need to "activate" the
virtual environment.  All in all, Virtualenv provides a safe and
reliable mechanism for installing and running TensorFlow.

Native pip installs TensorFlow directly on your system without going through
any container or virtual environment system. Since a native pip installation
is not walled-off, the pip installation might interfere with or be influenced
by other Python-based installations on your system. Furthermore, you might need
to disable System Integrity Protection (SIP) in order to install through native
pip.  However, if you understand SIP, pip, and your Python environment, a
native pip installation is relatively easy to perform.

[Docker](http://docker.com) completely isolates the TensorFlow installation
from pre-existing packages on your machine. The Docker container contains
TensorFlow and all its dependencies. Note that the Docker image can be quite
large (hundreds of MBs). You might choose the Docker installation if you are
incorporating TensorFlow into a larger application architecture that
already uses Docker.

In Anaconda, you may use conda to create a virtual environment.
However, within Anaconda, we recommend installing TensorFlow with the
`pip install` command, not with the `conda install` command.

**NOTE:** The conda package is community supported, not officially supported.
That is, the TensorFlow team neither tests nor maintains the conda package.
Use that package at your own risk.

## Installing with Virtualenv

Take the following steps to install TensorFlow with Virtualenv:

  1. Start a terminal (a shell). You'll perform all subsequent steps
     in this shell.

  2. Install pip and Virtualenv by issuing the following commands:

     <pre> $ <b>sudo easy_install pip</b>
     $ <b>pip install --upgrade virtualenv</b> </pre>

  3. Create a Virtualenv environment by issuing a command of one
     of the following formats:

     <pre> $ <b>virtualenv --system-site-packages</b> <i>targetDirectory</i> # for Python 2.7
     $ <b>virtualenv --system-site-packages -p python3</b> <i>targetDirectory</i> # for Python 3.n
     </pre>

     where <i>targetDirectory</i> identifies the top of the Virtualenv tree.
     Our instructions assume that <i>targetDirectory</i>
     is `~/tensorflow`, but you may choose any directory.

  4. Activate the Virtualenv environment by issuing one of the
     following commands:

     <pre>$ <b>cd <i>targetDirectory</i></b>
    $ <b>source ./bin/activate</b>      # If using bash, sh, ksh, or zsh
    $ <b>source ./bin/activate.csh</b>  # If using csh or tcsh </pre>

     The preceding `source` command should change your prompt to the following:

     <pre> (<i>targetDirectory</i>)$ </pre>

  5. Ensure pip ≥8.1 is installed:

     <pre> (<i>targetDirectory</i>)$ <b>easy_install -U pip</b></pre>

  6. Issue one of the following commands to install TensorFlow and all the
     packages that TensorFlow requires into the active Virtualenv environment:

     <pre> (<i>targetDirectory</i>)$ <b>pip install --upgrade tensorflow</b>      # for Python 2.7
     (<i>targetDirectory</i>)$ <b>pip3 install --upgrade tensorflow</b>     # for Python 3.n

  7. Optional. If Step 6 failed (typically because you invoked a pip version
     lower than 8.1), install TensorFlow in the active
     Virtualenv environment by issuing a command of the following format:

     <pre> $ <b>pip install --upgrade</b> <i>tfBinaryURL</i>   # Python 2.7
     $ <b>pip3 install --upgrade</b> <i>tfBinaryURL</i>  # Python 3.n </pre>

     where <i>tfBinaryURL</i> identifies the URL
     of the TensorFlow Python package. The appropriate value of
     <i>tfBinaryURL</i> depends on the operating system and
     Python version. Find the appropriate value for
     <i>tfBinaryURL</i> for your system
     [here](#the_url_of_the_tensorflow_python_package).
     For example, if you are installing TensorFlow for macOS,
     Python 2.7, the command to install
     TensorFlow in the active Virtualenv is as follows:

     <pre> $ <b>pip3 install --upgrade \
<<<<<<< HEAD
     https://storage.googleapis.com/tensorflow/mac/cpu/tensorflow-1.5.0rc0-py2-none-any.whl</b></pre>
=======
     https://storage.googleapis.com/tensorflow/mac/cpu/tensorflow-1.5.0rc1-py2-none-any.whl</b></pre>
>>>>>>> 4b5bdc85

If you encounter installation problems, see
[Common Installation Problems](#common-installation-problems).


### Next Steps

After installing TensorFlow,
[validate your installation](#ValidateYourInstallation)
to confirm that the installation worked properly.

Note that you must activate the Virtualenv environment each time you
use TensorFlow in a new shell.  If the Virtualenv environment is not
currently active (that is, the prompt is not `(<i>targetDirectory</i>)`, invoke
one of the following commands:

<pre>$ <b>cd <i>targetDirectory</i></b>
$ <b>source ./bin/activate</b>      # If using bash, sh, ksh, or zsh
$ <b>source ./bin/activate.csh</b>  # If using csh or tcsh </pre>


Your prompt will transform to the following to indicate that your
tensorflow environment is active:

<pre> (<i>targetDirectory</i>)$ </pre>

When the Virtualenv environment is active, you may run
TensorFlow programs from this shell.

When you are done using TensorFlow, you may deactivate the
environment by issuing the following command:

<pre> (<i>targetDirectory</i>)$ <b>deactivate</b> </pre>

The prompt will revert back to your default prompt (as defined by `PS1`).


### Uninstalling TensorFlow

If you want to uninstall TensorFlow, simply remove the tree you created. For example:

<pre> $ <b>rm -r ~/tensorflow</b> </pre>


## Installing with native pip

We have uploaded the TensorFlow binaries to PyPI.
Therefore, you can install TensorFlow through pip.

The
[REQUIRED_PACKAGES section of setup.py](https://github.com/tensorflow/tensorflow/blob/master/tensorflow/tools/pip_package/setup.py)
lists the packages that pip will install or upgrade.


### Prerequisite: Python

In order to install TensorFlow, your system must contain one of the following Python versions:

  * Python 2.7
  * Python 3.3+

If your system does not already have one of the preceding Python versions,
[install](https://wiki.python.org/moin/BeginnersGuide/Download) it now.

When installing Python, you might need to disable
System Integrity Protection (SIP) to permit any entity other than
Mac App Store to install software.


### Prerequisite: pip

[Pip](https://en.wikipedia.org/wiki/Pip_(package_manager)) installs
and manages software packages written in Python. If you intend to install
with native pip, then one of the following flavors of pip must be
installed on your system:

  * `pip`, for Python 2.7
  * `pip3`, for Python 3.n.

`pip` or `pip3` was probably installed on your system when you
installed Python.  To determine whether pip or pip3 is actually
installed on your system, issue one of the following commands:

<pre>$ <b>pip -V</b>  # for Python 2.7
$ <b>pip3 -V</b> # for Python 3.n </pre>

We strongly recommend pip or pip3 version 8.1 or higher in order
to install TensorFlow.  If pip or pip3 8.1 or later is not
installed, issue the following commands to install or upgrade:

<pre>$ <b>sudo easy_install --upgrade pip</b>
$ <b>sudo easy_install --upgrade six</b> </pre>


### Install TensorFlow

Assuming the prerequisite software is installed on your Mac,
take the following steps:

  1. Install TensorFlow by invoking **one** of the following commands:

     <pre> $ <b>pip install tensorflow</b>      # Python 2.7; CPU support
     $ <b>pip3 install tensorflow</b>     # Python 3.n; CPU support

     If the preceding command runs to completion, you should now
     [validate your installation](#ValidateYourInstallation).

  2. (Optional.) If Step 1 failed, install the latest version of TensorFlow
     by issuing a command of the following format:

     <pre> $ <b>sudo pip  install --upgrade</b> <i>tfBinaryURL</i>   # Python 2.7
     $ <b>sudo pip3 install --upgrade</b> <i>tfBinaryURL</i>   # Python 3.n </pre>

     where <i>tfBinaryURL</i> identifies the URL of the TensorFlow Python
     package. The appropriate value of <i>tfBinaryURL</i> depends on the
     operating system and Python version. Find the appropriate
     value for <i>tfBinaryURL</i>
     [here](#the_url_of_the_tensorflow_python_package).  For example, if
     you are installing TensorFlow for Mac OS and Python 2.7
     issue the following command:

     <pre> $ <b>sudo pip3 install --upgrade \
<<<<<<< HEAD
     https://storage.googleapis.com/tensorflow/mac/cpu/tensorflow-1.5.0rc0-py2-none-any.whl</b> </pre>
=======
     https://storage.googleapis.com/tensorflow/mac/cpu/tensorflow-1.5.0rc1-py2-none-any.whl</b> </pre>
>>>>>>> 4b5bdc85

     If the preceding command fails, see
     [installation problems](#common-installation-problems).



### Next Steps

After installing TensorFlow,
[validate your installation](#ValidateYourInstallation)
to confirm that the installation worked properly.


### Uninstalling TensorFlow

To uninstall TensorFlow, issue one of following commands:

<pre>$ <b>pip uninstall tensorflow</b>
$ <b>pip3 uninstall tensorflow</b> </pre>


## Installing with Docker

Follow these steps to install TensorFlow through Docker.

  1. Install Docker on your machine as described in the
     [Docker documentation](https://docs.docker.com/engine/installation/#/on-macos-and-windows).

  2. Launch a Docker container that contains one of the TensorFlow
     binary images.

The remainder of this section explains how to launch a Docker container.

To launch a Docker container that holds the TensorFlow binary image,
enter a command of the following format:

<pre> $ <b>docker run -it <i>-p hostPort:containerPort</i> TensorFlowImage</b> </pre>

where:

  * <i>-p hostPort:containerPort</i> is optional. If you'd like to run
    TensorFlow programs from the shell, omit this option. If you'd like
    to run TensorFlow programs from Jupyter notebook,  set both
    <i>hostPort</i> and <i>containerPort</i> to <code>8888</code>.
    If you'd like to run TensorBoard inside the container, add
    a second `-p` flag, setting both <i>hostPort</i> and <i>containerPort</i>
    to 6006.
  * <i>TensorFlowImage</i> is required. It identifies the Docker container.
    You must specify one of the following values:
    * <code>gcr.io/tensorflow/tensorflow</code>: TensorFlow binary image.
    * <code>gcr.io/tensorflow/tensorflow:latest-devel</code>: TensorFlow
      Binary image plus source code.

<code>gcr.io</code> is the Google Container Registry. Note that some
TensorFlow images are also available at
[dockerhub](https://hub.docker.com/r/tensorflow/tensorflow/).

For example, the following command launches a TensorFlow CPU binary image
in a Docker container from which you can run TensorFlow programs in a shell:

<pre>$ <b>docker run -it gcr.io/tensorflow/tensorflow bash</b></pre>

The following command also launches a TensorFlow CPU binary image in a
Docker container. However, in this Docker container, you can run
TensorFlow programs in a Jupyter notebook:

<pre>$ <b>docker run -it -p 8888:8888 gcr.io/tensorflow/tensorflow</b></pre>

Docker will download the TensorFlow binary image the first time you launch it.


### Next Steps

You should now
[validate your installation](#ValidateYourInstallation).


## Installing with Anaconda

**The Anaconda installation is community supported, not officially supported.**

Take the following steps to install TensorFlow in an Anaconda environment:

  1. Follow the instructions on the
     [Anaconda download site](https://www.continuum.io/downloads)
     to download and install Anaconda.

  2. Create a conda environment named `tensorflow`
     by invoking the following command:

     <pre>$ <b>conda create -n tensorflow pip python=2.7 # or python=3.3, etc.</b></pre>

  3. Activate the conda environment by issuing the following command:

     <pre>$ <b>source activate tensorflow</b>
     (<i>targetDirectory</i>)$  # Your prompt should change</pre>

  4. Issue a command of the following format to install
     TensorFlow inside your conda environment:

     <pre>(<i>targetDirectory</i>)<b>$ pip install --ignore-installed --upgrade</b> <i>TF_PYTHON_URL</i></pre>

     where <i>TF_PYTHON_URL</i> is the
     [URL of the TensorFlow Python package](#the_url_of_the_tensorflow_python_package).
     For example, the following command installs the CPU-only version of
     TensorFlow for Python 2.7:

     <pre> (<i>targetDirectory</i>)$ <b>pip install --ignore-installed --upgrade \
<<<<<<< HEAD
     https://storage.googleapis.com/tensorflow/mac/cpu/tensorflow-1.5.0rc0-py2-none-any.whl</b></pre>
=======
     https://storage.googleapis.com/tensorflow/mac/cpu/tensorflow-1.5.0rc1-py2-none-any.whl</b></pre>
>>>>>>> 4b5bdc85


<a name="ValidateYourInstallation"></a>
## Validate your installation

To validate your TensorFlow installation, do the following:

  1. Ensure that your environment is prepared to run TensorFlow programs.
  2. Run a short TensorFlow program.


### Prepare your environment

If you installed on native pip, Virtualenv, or Anaconda, then
do the following:

  1. Start a terminal.
  2. If you installed with Virtualenv or Anaconda, activate your container.
  3. If you installed TensorFlow source code, navigate to any
     directory *except* one containing TensorFlow source code.

If you installed through Docker, start a Docker container that runs bash.
For example:

<pre>$ <b>docker run -it gcr.io/tensorflow/tensorflow bash</b></pre>



### Run a short TensorFlow program

Invoke python from your shell as follows:

<pre>$ <b>python</b></pre>

Enter the following short program inside the python interactive shell:

```python
# Python
import tensorflow as tf
hello = tf.constant('Hello, TensorFlow!')
sess = tf.Session()
print(sess.run(hello))
```

If the system outputs the following, then you are ready to begin
writing TensorFlow programs:

<pre>Hello, TensorFlow!</pre>

If you are new to TensorFlow, see
@{$get_started/premade_estimators$Getting Started with TensorFlow}.

If the system outputs an error message instead of a greeting, see
[Common installation problems](#common_installation_problems).

## Common installation problems

We are relying on Stack Overflow to document TensorFlow installation problems
and their remedies.  The following table contains links to Stack Overflow
answers for some common installation problems.
If you encounter an error message or other
installation problem not listed in the following table, search for it
on Stack Overflow.  If Stack Overflow doesn't show the error message,
ask a new question about it on Stack Overflow and specify
the `tensorflow` tag.

<table>
<tr> <th>Stack Overflow Link</th> <th>Error Message</th> </tr>


<tr>
  <td><a href="http://stackoverflow.com/q/42006320">42006320</a></td>
  <td><pre>ImportError: Traceback (most recent call last):
File ".../tensorflow/core/framework/graph_pb2.py", line 6, in <module>
from google.protobuf import descriptor as _descriptor
ImportError: cannot import name 'descriptor'</pre>
  </td>
</tr>

<tr>
  <td><a href="https://stackoverflow.com/q/33623453">33623453</a></td>
  <td><pre>IOError: [Errno 2] No such file or directory:
  '/tmp/pip-o6Tpui-build/setup.py'</tt></pre>
</tr>

<tr>
  <td><a href="https://stackoverflow.com/questions/35190574">35190574</a> </td>
  <td><pre>SSLError: [SSL: CERTIFICATE_VERIFY_FAILED] certificate verify
  failed</pre></td>
</tr>

<tr>
  <td><a href="http://stackoverflow.com/q/42009190">42009190</a></td>
  <td><pre>
  Installing collected packages: setuptools, protobuf, wheel, numpy, tensorflow
  Found existing installation: setuptools 1.1.6
  Uninstalling setuptools-1.1.6:
  Exception:
  ...
  [Errno 1] Operation not permitted:
  '/tmp/pip-a1DXRT-uninstall/.../lib/python/_markerlib' </pre></td>
</tr>

<tr>
  <td><a href="https://stackoverflow.com/q/33622019">33622019</a></td>
  <td><pre>ImportError: No module named copyreg</pre></td>
</tr>

<tr>
  <td><a href="http://stackoverflow.com/q/37810228">37810228</a></td>
  <td>During a <tt>pip install</tt> operation, the system returns:
  <pre>OSError: [Errno 1] Operation not permitted</pre>
  </td>
</tr>

<tr>
  <td><a href="http://stackoverflow.com/q/33622842">33622842</a></td>
  <td>An <tt>import tensorflow</tt> statement triggers an error such as the
  following:<pre>Traceback (most recent call last):
  File "<stdin>", line 1, in <module>
  File "/usr/local/lib/python2.7/site-packages/tensorflow/__init__.py",
    line 4, in <module>
    from tensorflow.python import *
    ...
  File "/usr/local/lib/python2.7/site-packages/tensorflow/core/framework/tensor_shape_pb2.py",
    line 22, in <module>
    serialized_pb=_b('\n,tensorflow/core/framework/tensor_shape.proto\x12\ntensorflow\"d\n\x10TensorShapeProto\x12-\n\x03\x64im\x18\x02
      \x03(\x0b\x32
      .tensorflow.TensorShapeProto.Dim\x1a!\n\x03\x44im\x12\x0c\n\x04size\x18\x01
      \x01(\x03\x12\x0c\n\x04name\x18\x02 \x01(\tb\x06proto3')
  TypeError: __init__() got an unexpected keyword argument 'syntax'</pre>
  </td>
</tr>


<tr>
  <td><a href="http://stackoverflow.com/q/42075397">42075397</a></td>
  <td>A <tt>pip install</tt> command triggers the following error:
<pre>...<lots of warnings and errors>
You have not agreed to the Xcode license agreements, please run
'xcodebuild -license' (for user-level acceptance) or
'sudo xcodebuild -license' (for system-wide acceptance) from within a
Terminal window to review and agree to the Xcode license agreements.
...<more stack trace output>
  File "numpy/core/setup.py", line 653, in get_mathlib_info

    raise RuntimeError("Broken toolchain: cannot link a simple C program")

RuntimeError: Broken toolchain: cannot link a simple C program</pre>
</td>


</table>




<a name="TF_PYTHON_URL"></a>
## The URL of the TensorFlow Python package

A few installation mechanisms require the URL of the TensorFlow Python package.
The value you specify depends on three factors:

  * operating system
  * Python version

This section documents the relevant values for Mac OS installations.

### Python 2.7


<pre>
<<<<<<< HEAD
https://storage.googleapis.com/tensorflow/mac/cpu/tensorflow-1.5.0rc0-py2-none-any.whl
=======
https://storage.googleapis.com/tensorflow/mac/cpu/tensorflow-1.5.0rc1-py2-none-any.whl
>>>>>>> 4b5bdc85
</pre>


### Python 3.4, 3.5, or 3.6


<pre>
<<<<<<< HEAD
https://storage.googleapis.com/tensorflow/mac/cpu/tensorflow-1.5.0rc0-py3-none-any.whl
</pre>
=======
https://storage.googleapis.com/tensorflow/mac/cpu/tensorflow-1.5.0rc1-py3-none-any.whl
</pre>



<a name="Protobuf31"></a>
## Protobuf pip package 3.1

You can skip this section unless you are seeing problems related
to the protobuf pip package.

**NOTE:** If your TensorFlow programs are running slowly, you might
have a problem related to the protobuf pip package.

The TensorFlow pip package depends on protobuf pip package version 3.1. The
protobuf pip package downloaded from PyPI (when invoking
<tt>pip install protobuf</tt>) is a Python-only library containing
Python implementations of proto serialization/deserialization that can run
**10x-50x slower** than the C++ implementation. Protobuf also supports a
binary extension for the Python package that contains fast
C++ based proto parsing.  This extension is not available in the
standard Python-only pip package.  We have created a custom binary
pip package for protobuf that contains the binary extension. To install
the custom binary protobuf pip package, invoke one of the following commands:

  * for Python 2.7:

    <pre>$ <b>pip install --upgrade \
    https://storage.googleapis.com/tensorflow/mac/cpu/protobuf-3.1.0-cp27-none-macosx_10_11_x86_64.whl</b></pre>

  * for Python 3.n:

    <pre>$ <b>pip3 install --upgrade \
    https://storage.googleapis.com/tensorflow/mac/cpu/protobuf-3.1.0-cp35-none-macosx_10_11_x86_64.whl</b></pre>

Installing this protobuf package will overwrite the existing protobuf package.
Note that the binary pip package already has support for protobufs
larger than 64MB, which should fix errors such as these:

<pre>[libprotobuf ERROR google/protobuf/src/google/protobuf/io/coded_stream.cc:207]
A protocol message was rejected because it was too big (more than 67108864 bytes).
To increase the limit (or to disable these warnings), see
CodedInputStream::SetTotalBytesLimit() in google/protobuf/io/coded_stream.h.</pre>
>>>>>>> 4b5bdc85
<|MERGE_RESOLUTION|>--- conflicted
+++ resolved
@@ -115,11 +115,7 @@
      TensorFlow in the active Virtualenv is as follows:
 
      <pre> $ <b>pip3 install --upgrade \
-<<<<<<< HEAD
-     https://storage.googleapis.com/tensorflow/mac/cpu/tensorflow-1.5.0rc0-py2-none-any.whl</b></pre>
-=======
      https://storage.googleapis.com/tensorflow/mac/cpu/tensorflow-1.5.0rc1-py2-none-any.whl</b></pre>
->>>>>>> 4b5bdc85
 
 If you encounter installation problems, see
 [Common Installation Problems](#common-installation-problems).
@@ -242,11 +238,7 @@
      issue the following command:
 
      <pre> $ <b>sudo pip3 install --upgrade \
-<<<<<<< HEAD
-     https://storage.googleapis.com/tensorflow/mac/cpu/tensorflow-1.5.0rc0-py2-none-any.whl</b> </pre>
-=======
      https://storage.googleapis.com/tensorflow/mac/cpu/tensorflow-1.5.0rc1-py2-none-any.whl</b> </pre>
->>>>>>> 4b5bdc85
 
      If the preceding command fails, see
      [installation problems](#common-installation-problems).
@@ -355,11 +347,7 @@
      TensorFlow for Python 2.7:
 
      <pre> (<i>targetDirectory</i>)$ <b>pip install --ignore-installed --upgrade \
-<<<<<<< HEAD
-     https://storage.googleapis.com/tensorflow/mac/cpu/tensorflow-1.5.0rc0-py2-none-any.whl</b></pre>
-=======
      https://storage.googleapis.com/tensorflow/mac/cpu/tensorflow-1.5.0rc1-py2-none-any.whl</b></pre>
->>>>>>> 4b5bdc85
 
 
 <a name="ValidateYourInstallation"></a>
@@ -532,11 +520,7 @@
 
 
 <pre>
-<<<<<<< HEAD
-https://storage.googleapis.com/tensorflow/mac/cpu/tensorflow-1.5.0rc0-py2-none-any.whl
-=======
 https://storage.googleapis.com/tensorflow/mac/cpu/tensorflow-1.5.0rc1-py2-none-any.whl
->>>>>>> 4b5bdc85
 </pre>
 
 
@@ -544,51 +528,5 @@
 
 
 <pre>
-<<<<<<< HEAD
-https://storage.googleapis.com/tensorflow/mac/cpu/tensorflow-1.5.0rc0-py3-none-any.whl
-</pre>
-=======
 https://storage.googleapis.com/tensorflow/mac/cpu/tensorflow-1.5.0rc1-py3-none-any.whl
-</pre>
-
-
-
-<a name="Protobuf31"></a>
-## Protobuf pip package 3.1
-
-You can skip this section unless you are seeing problems related
-to the protobuf pip package.
-
-**NOTE:** If your TensorFlow programs are running slowly, you might
-have a problem related to the protobuf pip package.
-
-The TensorFlow pip package depends on protobuf pip package version 3.1. The
-protobuf pip package downloaded from PyPI (when invoking
-<tt>pip install protobuf</tt>) is a Python-only library containing
-Python implementations of proto serialization/deserialization that can run
-**10x-50x slower** than the C++ implementation. Protobuf also supports a
-binary extension for the Python package that contains fast
-C++ based proto parsing.  This extension is not available in the
-standard Python-only pip package.  We have created a custom binary
-pip package for protobuf that contains the binary extension. To install
-the custom binary protobuf pip package, invoke one of the following commands:
-
-  * for Python 2.7:
-
-    <pre>$ <b>pip install --upgrade \
-    https://storage.googleapis.com/tensorflow/mac/cpu/protobuf-3.1.0-cp27-none-macosx_10_11_x86_64.whl</b></pre>
-
-  * for Python 3.n:
-
-    <pre>$ <b>pip3 install --upgrade \
-    https://storage.googleapis.com/tensorflow/mac/cpu/protobuf-3.1.0-cp35-none-macosx_10_11_x86_64.whl</b></pre>
-
-Installing this protobuf package will overwrite the existing protobuf package.
-Note that the binary pip package already has support for protobufs
-larger than 64MB, which should fix errors such as these:
-
-<pre>[libprotobuf ERROR google/protobuf/src/google/protobuf/io/coded_stream.cc:207]
-A protocol message was rejected because it was too big (more than 67108864 bytes).
-To increase the limit (or to disable these warnings), see
-CodedInputStream::SetTotalBytesLimit() in google/protobuf/io/coded_stream.h.</pre>
->>>>>>> 4b5bdc85
+</pre>