--- conflicted
+++ resolved
@@ -119,23 +119,15 @@
             "//tensorflow/contrib/cloud:cloud_py",
             "//tensorflow/contrib/fused_conv:fused_conv_py",  # unresolved symbols, need to export more symbols
             "//tensorflow/contrib/kafka",
-<<<<<<< HEAD
-=======
+            "//tensorflow/contrib/kinesis",
+            "//tensorflow/contrib/tensorrt:init_py",
+            "//tensorflow/contrib/ffmpeg:ffmpeg_ops_py",
         ],
-        "//conditions:default": [],
     }) + select({
         "//tensorflow:with_ignite_support": [
             "//tensorflow/contrib/ignite",
         ],
         "//conditions:default": [],
-    }) + select({
-        "//tensorflow:with_aws_support_windows_override": [],
-        "//tensorflow:with_aws_support": [
->>>>>>> 90c68770
-            "//tensorflow/contrib/kinesis",
-            "//tensorflow/contrib/tensorrt:init_py",
-            "//tensorflow/contrib/ffmpeg:ffmpeg_ops_py",
-        ],
     }),
 )
 
@@ -163,19 +155,6 @@
         "//tensorflow:windows": [],
         "//conditions:default": [
             "//tensorflow/contrib/kafka:dataset_kernels",
-<<<<<<< HEAD
-=======
-        ],
-        "//conditions:default": [],
-    }) + select({
-        "//tensorflow:with_ignite_support": [
-            "//tensorflow/contrib/ignite:dataset_kernels",
-        ],
-        "//conditions:default": [],
-    }) + select({
-        "//tensorflow:with_aws_support_windows_override": [],
-        "//tensorflow:with_aws_support": [
->>>>>>> 90c68770
             "//tensorflow/contrib/kinesis:dataset_kernels",
             "//tensorflow/contrib/tensorrt:trt_engine_op_kernel",
         ],
@@ -207,21 +186,13 @@
         "//tensorflow:windows": [],
         "//conditions:default": [
             "//tensorflow/contrib/kafka:dataset_ops_op_lib",
-<<<<<<< HEAD
-=======
+            "//tensorflow/contrib/kinesis:dataset_ops_op_lib",
+            "//tensorflow/contrib/tensorrt:trt_engine_op_op_lib",
         ],
-        "//conditions:default": [],
     }) + select({
         "//tensorflow:with_ignite_support": [
             "//tensorflow/contrib/ignite:dataset_ops_op_lib",
         ],
         "//conditions:default": [],
-    }) + select({
-        "//tensorflow:with_aws_support_windows_override": [],
-        "//tensorflow:with_aws_support": [
->>>>>>> 90c68770
-            "//tensorflow/contrib/kinesis:dataset_ops_op_lib",
-            "//tensorflow/contrib/tensorrt:trt_engine_op_op_lib",
-        ],
     }),
 )