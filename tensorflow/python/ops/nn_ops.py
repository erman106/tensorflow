# Copyright 2015 The TensorFlow Authors. All Rights Reserved.
#
# Licensed under the Apache License, Version 2.0 (the "License");
# you may not use this file except in compliance with the License.
# You may obtain a copy of the License at
#
#     http://www.apache.org/licenses/LICENSE-2.0
#
# Unless required by applicable law or agreed to in writing, software
# distributed under the License is distributed on an "AS IS" BASIS,
# WITHOUT WARRANTIES OR CONDITIONS OF ANY KIND, either express or implied.
# See the License for the specific language governing permissions and
# limitations under the License.
# ==============================================================================
"""Wrappers for primitive Neural Net (NN) Operations."""

from __future__ import absolute_import
from __future__ import division
from __future__ import print_function

import collections
import numbers

import numpy as np

from tensorflow.python.eager import context
from tensorflow.python.framework import dtypes
from tensorflow.python.framework import errors_impl
from tensorflow.python.framework import graph_util
from tensorflow.python.framework import ops
from tensorflow.python.framework import random_seed
from tensorflow.python.framework import tensor_shape
from tensorflow.python.framework import tensor_util
from tensorflow.python.ops import array_ops
from tensorflow.python.ops import check_ops
from tensorflow.python.ops import gen_nn_ops
from tensorflow.python.ops import math_ops
from tensorflow.python.ops import random_ops
# go/tf-wildcard-import
# pylint: disable=wildcard-import
from tensorflow.python.ops.gen_nn_ops import *
# pylint: enable=wildcard-import
from tensorflow.python.util import deprecation
from tensorflow.python.util.deprecation import deprecated_args
from tensorflow.python.util.deprecation import deprecated_argument_lookup

from tensorflow.python.util.tf_export import tf_export

# Aliases for some automatically-generated names.
local_response_normalization = gen_nn_ops.lrn

# pylint: disable=protected-access


def _get_sequence(value, n, channel_index, name):
  """Formats a value input for gen_nn_ops."""
  if value is None:
    value = [1]
  elif not isinstance(value, collections.Sized):
    value = [value]

  current_n = len(value)
  if current_n == n + 2:
    return value
  elif current_n == 1:
    value = list((value[0],) * n)
  elif current_n != n:
    raise ValueError("{} should be of length 1, {} or {} but was {}".format(
        name, n, n + 2, current_n))

  if channel_index == 1:
    return [1, 1] + value
  else:
    return [1] + value + [1]


def _non_atrous_convolution(
    input,  # pylint: disable=redefined-builtin
    filter,  # pylint: disable=redefined-builtin
    padding,
    data_format=None,  # pylint: disable=redefined-builtin
    strides=None,
    name=None):
  """Computes sums of N-D convolutions (actually cross correlation).

  It is required that 1 <= N <= 3.

  This is used to implement the more generic `convolution` function, which
  extends the interface of this function with a `dilation_rate` parameter.

  Args:

    input: Rank N+2 tensor of type T of shape
      `[batch_size] + input_spatial_shape + [in_channels]` if `data_format`
      does not start with `"NC"`, or
      `[batch_size, in_channels] + input_spatial_shape` if `data_format` starts
      with `"NC"`.
    filter: Rank N+2 tensor of type T of shape
      `filter_spatial_shape + [in_channels, out_channels]`.  Rank of either
      `input` or `filter` must be known.
    padding: Padding method to use, must be either "VALID" or "SAME".
    data_format: A string or None.  Specifies whether the channel dimension of
      the `input` and output is the last dimension (default, or if `data_format`
      does not start with "NC"), or the second dimension (if `data_format`
      starts with "NC").  For N=1, the valid values are "NWC" (default) and
      "NCW".  For N=2, the valid values are "NHWC" (default) and "NCHW".
      For N=3, the valid values are "NDHWC" (default) and "NCDHW".
    strides: Sequence of N positive integers, defaults to `[1] * N`.
    name: Name prefix to use.

  Returns:
    Rank N+2 tensor of type T of shape
    `[batch_size] + output_spatial_shape + [out_channels]`, where
    if padding == "SAME":
      output_spatial_shape = input_spatial_shape
    if padding == "VALID":
      output_spatial_shape = input_spatial_shape - filter_spatial_shape + 1.

  Raises:
    ValueError: if ranks are incompatible.

  """
  with ops.name_scope(name, "non_atrous_convolution", [input, filter]) as scope:
    input = ops.convert_to_tensor(input, name="input")  # pylint: disable=redefined-builtin
    input_shape = input.get_shape()
    filter = ops.convert_to_tensor(filter, name="filter")  # pylint: disable=redefined-builtin
    filter_shape = filter.get_shape()
    op = _NonAtrousConvolution(
        input_shape,
        filter_shape=filter_shape,
        padding=padding,
        data_format=data_format,
        strides=strides,
        name=scope)
    return op(input, filter)


class _NonAtrousConvolution(object):
  """Helper class for _non_atrous_convolution.

  Note that this class assumes that shapes of input and filter passed to
  __call__ are compatible with input_shape and filter_shape passed to the
  constructor.

  Arguments:
    input_shape: static input shape, i.e. input.get_shape().
    filter_shape: static filter shape, i.e. filter.get_shape().
    padding: see _non_atrous_convolution.
    data_format: see _non_atrous_convolution.
    strides: see _non_atrous_convolution.
    name: see _non_atrous_convolution.
  """

  def __init__(
      self,
      input_shape,
      filter_shape,  # pylint: disable=redefined-builtin
      padding,
      data_format=None,
      strides=None,
      name=None):
    filter_shape = filter_shape.with_rank(input_shape.ndims)
    self.padding = padding
    self.name = name
    input_shape = input_shape.with_rank(filter_shape.ndims)
    if input_shape.ndims is None:
      raise ValueError("Rank of convolution must be known")
    if input_shape.ndims < 3 or input_shape.ndims > 5:
      raise ValueError(
          "`input` and `filter` must have rank at least 3 and at most 5")
    conv_dims = input_shape.ndims - 2
    if strides is None:
      strides = [1] * conv_dims
    elif len(strides) != conv_dims:
      raise ValueError("len(strides)=%d, but should be %d" % (len(strides),
                                                              conv_dims))
    if conv_dims == 1:
      # conv1d uses the 2-d data format names
      if data_format is None:
        data_format = "NWC"
      elif data_format not in {"NCW", "NWC", "NCHW", "NHWC"}:
        raise ValueError("data_format must be \"NWC\" or \"NCW\".")
      self.strides = strides[0]
      self.data_format = data_format
      self.conv_op = self._conv1d
    elif conv_dims == 2:
      if data_format is None or data_format == "NHWC":
        data_format = "NHWC"
        strides = [1] + list(strides) + [1]
      elif data_format == "NCHW":
        strides = [1, 1] + list(strides)
      else:
        raise ValueError("data_format must be \"NHWC\" or \"NCHW\".")
      self.strides = strides
      self.data_format = data_format
      self.conv_op = conv2d
    elif conv_dims == 3:
      if data_format is None or data_format == "NDHWC":
        strides = [1] + list(strides) + [1]
      elif data_format == "NCDHW":
        strides = [1, 1] + list(strides)
      else:
        raise ValueError("data_format must be \"NDHWC\" or \"NCDHW\". Have: %s"
                         % data_format)
      self.strides = strides
      self.data_format = data_format
      self.conv_op = gen_nn_ops.conv3d

  # Note that we need this adapter since argument names for conv1d don't match
  # those for gen_nn_ops.conv2d and gen_nn_ops.conv3d.
  # pylint: disable=redefined-builtin
  def _conv1d(self, input, filter, strides, padding, data_format, name):
    return conv1d(
        value=input,
        filters=filter,
        stride=strides,
        padding=padding,
        data_format=data_format,
        name=name)

  # pylint: enable=redefined-builtin

  def __call__(self, inp, filter):  # pylint: disable=redefined-builtin
    return self.conv_op(
        input=inp,
        filter=filter,
        strides=self.strides,
        padding=self.padding,
        data_format=self.data_format,
        name=self.name)


@tf_export("nn.dilation2d", v1=[])
def dilation2d_v2(
    input,   # pylint: disable=redefined-builtin
    filters,  # pylint: disable=redefined-builtin
    strides,
    padding,
    data_format,
    dilations,
    name=None):
  """Computes the grayscale dilation of 4-D `input` and 3-D `filters` tensors.

  The `input` tensor has shape `[batch, in_height, in_width, depth]` and the
  `filters` tensor has shape `[filter_height, filter_width, depth]`, i.e., each
  input channel is processed independently of the others with its own
  structuring function. The `output` tensor has shape
  `[batch, out_height, out_width, depth]`. The spatial dimensions of the output
  tensor depend on the `padding` algorithm. We currently only support the
  default "NHWC" `data_format`.

  In detail, the grayscale morphological 2-D dilation is the max-sum correlation
  (for consistency with `conv2d`, we use unmirrored filters):

      output[b, y, x, c] =
         max_{dy, dx} input[b,
                            strides[1] * y + rates[1] * dy,
                            strides[2] * x + rates[2] * dx,
                            c] +
                      filters[dy, dx, c]

  Max-pooling is a special case when the filter has size equal to the pooling
  kernel size and contains all zeros.

  Note on duality: The dilation of `input` by the `filters` is equal to the
  negation of the erosion of `-input` by the reflected `filters`.

  Args:
    input: A `Tensor`. Must be one of the following types: `float32`, `float64`,
      `int32`, `uint8`, `int16`, `int8`, `int64`, `bfloat16`, `uint16`, `half`,
      `uint32`, `uint64`.
      4-D with shape `[batch, in_height, in_width, depth]`.
    filters: A `Tensor`. Must have the same type as `input`.
      3-D with shape `[filter_height, filter_width, depth]`.
    strides: A list of `ints` that has length `>= 4`.
      The stride of the sliding window for each dimension of the input
      tensor. Must be: `[1, stride_height, stride_width, 1]`.
    padding: A `string` from: `"SAME", "VALID"`.
      The type of padding algorithm to use.
    data_format: A `string`, only `"NCHW"` is currently supported.
    dilations: A list of `ints` that has length `>= 4`.
      The input stride for atrous morphological dilation. Must be:
      `[1, rate_height, rate_width, 1]`.
    name: A name for the operation (optional).

  Returns:
    A `Tensor`. Has the same type as `input`.
  """
  if data_format != "NCHW":
    raise ValueError("Data formats other than NCHW are not yet supported")

  return gen_nn_ops.dilation2d(input=input,
                               filter=filters,
                               strides=strides,
                               rates=dilations,
                               padding=padding,
                               name=name)


@tf_export(v1=["nn.dilation2d"])
def dilation2d_v1(  # pylint: disable=missing-docstring
    input,  # pylint: disable=redefined-builtin
    filter=None,  # pylint: disable=redefined-builtin
    strides=None,
    rates=None,
    padding=None,
    name=None,
    filters=None,
    dilations=None):
  filter = deprecated_argument_lookup("filters", filters, "filter", filter)
  rates = deprecated_argument_lookup("dilations", dilations, "rates", rates)
  return gen_nn_ops.dilation2d(input, filter, strides, rates, padding, name)


dilation2d_v1.__doc__ = gen_nn_ops.dilation2d.__doc__


@tf_export("nn.with_space_to_batch")
def with_space_to_batch(
    input,  # pylint: disable=redefined-builtin
    dilation_rate,
    padding,
    op,
    filter_shape=None,
    spatial_dims=None,
    data_format=None):
  """Performs `op` on the space-to-batch representation of `input`.

  This has the effect of transforming sliding window operations into the
  corresponding "atrous" operation in which the input is sampled at the
  specified `dilation_rate`.

  In the special case that `dilation_rate` is uniformly 1, this simply returns:

    op(input, num_spatial_dims, padding)

  Otherwise, it returns:

    batch_to_space_nd(
      op(space_to_batch_nd(input, adjusted_dilation_rate, adjusted_paddings),
         num_spatial_dims,
         "VALID")
      adjusted_dilation_rate,
      adjusted_crops),

  where:

    adjusted_dilation_rate is an int64 tensor of shape [max(spatial_dims)],
    adjusted_{paddings,crops} are int64 tensors of shape [max(spatial_dims), 2]

  defined as follows:

  We first define two int64 tensors `paddings` and `crops` of shape
  `[num_spatial_dims, 2]` based on the value of `padding` and the spatial
  dimensions of the `input`:

  If `padding = "VALID"`, then:

    paddings, crops = required_space_to_batch_paddings(
      input_shape[spatial_dims],
      dilation_rate)

  If `padding = "SAME"`, then:

    dilated_filter_shape =
      filter_shape + (filter_shape - 1) * (dilation_rate - 1)

    paddings, crops = required_space_to_batch_paddings(
      input_shape[spatial_dims],
      dilation_rate,
      [(dilated_filter_shape - 1) // 2,
       dilated_filter_shape - 1 - (dilated_filter_shape - 1) // 2])

  Because `space_to_batch_nd` and `batch_to_space_nd` assume that the spatial
  dimensions are contiguous starting at the second dimension, but the specified
  `spatial_dims` may not be, we must adjust `dilation_rate`, `paddings` and
  `crops` in order to be usable with these operations.  For a given dimension,
  if the block size is 1, and both the starting and ending padding and crop
  amounts are 0, then space_to_batch_nd effectively leaves that dimension alone,
  which is what is needed for dimensions not part of `spatial_dims`.
  Furthermore, `space_to_batch_nd` and `batch_to_space_nd` handle this case
  efficiently for any number of leading and trailing dimensions.

  For 0 <= i < len(spatial_dims), we assign:

    adjusted_dilation_rate[spatial_dims[i] - 1] = dilation_rate[i]
    adjusted_paddings[spatial_dims[i] - 1, :] = paddings[i, :]
    adjusted_crops[spatial_dims[i] - 1, :] = crops[i, :]

  All unassigned values of `adjusted_dilation_rate` default to 1, while all
  unassigned values of `adjusted_paddings` and `adjusted_crops` default to 0.

  Note in the case that `dilation_rate` is not uniformly 1, specifying "VALID"
  padding is equivalent to specifying `padding = "SAME"` with a filter_shape of
  `[1]*N`.

  Advanced usage. Note the following optimization: A sequence of
  `with_space_to_batch` operations with identical (not uniformly 1)
  `dilation_rate` parameters and "VALID" padding

    net = with_space_to_batch(net, dilation_rate, "VALID", op_1)
    ...
    net = with_space_to_batch(net, dilation_rate, "VALID", op_k)

  can be combined into a single `with_space_to_batch` operation as follows:

    def combined_op(converted_input, num_spatial_dims, _):
      result = op_1(converted_input, num_spatial_dims, "VALID")
      ...
      result = op_k(result, num_spatial_dims, "VALID")

    net = with_space_to_batch(net, dilation_rate, "VALID", combined_op)

  This eliminates the overhead of `k-1` calls to `space_to_batch_nd` and
  `batch_to_space_nd`.

  Similarly, a sequence of `with_space_to_batch` operations with identical (not
  uniformly 1) `dilation_rate` parameters, "SAME" padding, and odd filter
  dimensions

    net = with_space_to_batch(net, dilation_rate, "SAME", op_1, filter_shape_1)
    ...
    net = with_space_to_batch(net, dilation_rate, "SAME", op_k, filter_shape_k)

  can be combined into a single `with_space_to_batch` operation as follows:

    def combined_op(converted_input, num_spatial_dims, _):
      result = op_1(converted_input, num_spatial_dims, "SAME")
      ...
      result = op_k(result, num_spatial_dims, "SAME")

    net = with_space_to_batch(net, dilation_rate, "VALID", combined_op)

  Args:
    input: Tensor of rank > max(spatial_dims).
    dilation_rate: int32 Tensor of *known* shape [num_spatial_dims].
    padding: str constant equal to "VALID" or "SAME"
    op: Function that maps (input, num_spatial_dims, padding) -> output
    filter_shape: If padding = "SAME", specifies the shape of the convolution
      kernel/pooling window as an integer Tensor of shape [>=num_spatial_dims].
      If padding = "VALID", filter_shape is ignored and need not be specified.
    spatial_dims: Monotonically increasing sequence of `num_spatial_dims`
      integers (which are >= 1) specifying the spatial dimensions of `input`
      and output.  Defaults to: `range(1, num_spatial_dims+1)`.
    data_format: A string or None.  Specifies whether the channel dimension of
      the `input` and output is the last dimension (default, or if `data_format`
      does not start with "NC"), or the second dimension (if `data_format`
      starts with "NC").  For N=1, the valid values are "NWC" (default) and
      "NCW".  For N=2, the valid values are "NHWC" (default) and "NCHW".
      For N=3, the valid values are "NDHWC" (default) and "NCDHW".

  Returns:
    The output Tensor as described above, dimensions will vary based on the op
    provided.

  Raises:
    ValueError: if `padding` is invalid or the arguments are incompatible.
    ValueError: if `spatial_dims` are invalid.

  """
  input = ops.convert_to_tensor(input, name="input")  # pylint: disable=redefined-builtin
  input_shape = input.get_shape()

  def build_op(num_spatial_dims, padding):
    return lambda inp, _: op(inp, num_spatial_dims, padding)

  new_op = _WithSpaceToBatch(
      input_shape,
      dilation_rate,
      padding,
      build_op,
      filter_shape=filter_shape,
      spatial_dims=spatial_dims,
      data_format=data_format)
  return new_op(input, None)


class _WithSpaceToBatch(object):
  """Helper class for with_space_to_batch.

  Note that this class assumes that shapes of input and filter passed to
  __call__ are compatible with input_shape and filter_shape passed to the
  constructor.

  Arguments
    input_shape: static shape of input. i.e. input.get_shape().
    dilation_rate: see with_space_to_batch
    padding: see with_space_to_batch
    build_op: Function that maps (num_spatial_dims, paddings) -> (function that
      maps (input, filter) -> output).
    filter_shape: see with_space_to_batch
    spatial_dims: see with_space_to_batch
    data_format: see with_space_to_batch
  """

  def __init__(self,
               input_shape,
               dilation_rate,
               padding,
               build_op,
               filter_shape=None,
               spatial_dims=None,
               data_format=None):
    """Helper class for _with_space_to_batch."""
    dilation_rate = ops.convert_to_tensor(
        dilation_rate, dtypes.int32, name="dilation_rate")
    try:
      rate_shape = dilation_rate.get_shape().with_rank(1)
    except ValueError:
      raise ValueError("rate must be rank 1")

    if not dilation_rate.get_shape().is_fully_defined():
      raise ValueError("rate must have known shape")

    num_spatial_dims = rate_shape.dims[0].value

    if data_format is not None and data_format.startswith("NC"):
      starting_spatial_dim = 2
    else:
      starting_spatial_dim = 1

    if spatial_dims is None:
      spatial_dims = range(starting_spatial_dim,
                           num_spatial_dims + starting_spatial_dim)
    orig_spatial_dims = list(spatial_dims)
    spatial_dims = sorted(set(int(x) for x in orig_spatial_dims))
    if spatial_dims != orig_spatial_dims or any(x < 1 for x in spatial_dims):
      raise ValueError(
          "spatial_dims must be a montonically increasing sequence of positive "
          "integers")  # pylint: disable=line-too-long

    if data_format is not None and data_format.startswith("NC"):
      expected_input_rank = spatial_dims[-1]
    else:
      expected_input_rank = spatial_dims[-1] + 1

    try:
      input_shape.with_rank_at_least(expected_input_rank)
    except ValueError:
      raise ValueError(
          "input tensor must have rank %d at least" % (expected_input_rank))

    const_rate = tensor_util.constant_value(dilation_rate)
    rate_or_const_rate = dilation_rate
    if const_rate is not None:
      rate_or_const_rate = const_rate
      if np.any(const_rate < 1):
        raise ValueError("dilation_rate must be positive")
      if np.all(const_rate == 1):
        self.call = build_op(num_spatial_dims, padding)
        return

    # We have two padding contributions. The first is used for converting "SAME"
    # to "VALID". The second is required so that the height and width of the
    # zero-padded value tensor are multiples of rate.

    # Padding required to reduce to "VALID" convolution
    if padding == "SAME":
      if filter_shape is None:
        raise ValueError("filter_shape must be specified for SAME padding")
      filter_shape = ops.convert_to_tensor(filter_shape, name="filter_shape")
      const_filter_shape = tensor_util.constant_value(filter_shape)
      if const_filter_shape is not None:
        filter_shape = const_filter_shape
        self.base_paddings = _with_space_to_batch_base_paddings(
            const_filter_shape, num_spatial_dims, rate_or_const_rate)
      else:
        self.num_spatial_dims = num_spatial_dims
        self.rate_or_const_rate = rate_or_const_rate
        self.base_paddings = None
    elif padding == "VALID":
      self.base_paddings = np.zeros([num_spatial_dims, 2], np.int32)
    else:
      raise ValueError("Invalid padding method %r" % padding)

    self.input_shape = input_shape
    self.spatial_dims = spatial_dims
    self.dilation_rate = dilation_rate
    self.data_format = data_format
    self.op = build_op(num_spatial_dims, "VALID")
    self.call = self._with_space_to_batch_call

  def _with_space_to_batch_call(self, inp, filter):  # pylint: disable=redefined-builtin
    """Call functionality for with_space_to_batch."""
    # Handle input whose shape is unknown during graph creation.
    input_spatial_shape = None
    input_shape = self.input_shape
    spatial_dims = self.spatial_dims
    if input_shape.ndims is not None:
      input_shape_list = input_shape.as_list()
      input_spatial_shape = [input_shape_list[i] for i in spatial_dims]
    if input_spatial_shape is None or None in input_spatial_shape:
      input_shape_tensor = array_ops.shape(inp)
      input_spatial_shape = array_ops.stack(
          [input_shape_tensor[i] for i in spatial_dims])

    base_paddings = self.base_paddings
    if base_paddings is None:
      # base_paddings could not be computed at build time since static filter
      # shape was not fully defined.
      filter_shape = array_ops.shape(filter)
      base_paddings = _with_space_to_batch_base_paddings(
          filter_shape, self.num_spatial_dims, self.rate_or_const_rate)
    paddings, crops = array_ops.required_space_to_batch_paddings(
        input_shape=input_spatial_shape,
        base_paddings=base_paddings,
        block_shape=self.dilation_rate)

    dilation_rate = _with_space_to_batch_adjust(self.dilation_rate, 1,
                                                spatial_dims)
    paddings = _with_space_to_batch_adjust(paddings, 0, spatial_dims)
    crops = _with_space_to_batch_adjust(crops, 0, spatial_dims)
    input_converted = array_ops.space_to_batch_nd(
        input=inp, block_shape=dilation_rate, paddings=paddings)

    result = self.op(input_converted, filter)

    result_converted = array_ops.batch_to_space_nd(
        input=result, block_shape=dilation_rate, crops=crops)

    # Recover channel information for output shape if channels are not last.
    if self.data_format is not None and self.data_format.startswith("NC"):
      if not result_converted.shape.dims[1].value and filter is not None:
        output_shape = result_converted.shape.as_list()
        output_shape[1] = filter.shape[-1]
        result_converted.set_shape(output_shape)

    return result_converted

  def __call__(self, inp, filter):  # pylint: disable=redefined-builtin
    return self.call(inp, filter)


def _with_space_to_batch_base_paddings(filter_shape, num_spatial_dims,
                                       rate_or_const_rate):
  """Helper function to compute base_paddings."""
  # Spatial dimensions of the filters and the upsampled filters in which we
  # introduce (rate - 1) zeros between consecutive filter values.
  filter_spatial_shape = filter_shape[:num_spatial_dims]
  dilated_filter_spatial_shape = (
      filter_spatial_shape + (filter_spatial_shape - 1) *
      (rate_or_const_rate - 1))
  pad_extra_shape = dilated_filter_spatial_shape - 1

  # When full_padding_shape is odd, we pad more at end, following the same
  # convention as conv2d.
  pad_extra_start = pad_extra_shape // 2
  pad_extra_end = pad_extra_shape - pad_extra_start
  base_paddings = array_ops.stack(
      [[pad_extra_start[i], pad_extra_end[i]] for i in range(num_spatial_dims)])
  return base_paddings


def _with_space_to_batch_adjust(orig, fill_value, spatial_dims):
  """Returns an `adjusted` version of `orig` based on `spatial_dims`.

  Tensor of the same type as `orig` and with shape
  `[max(spatial_dims), ...]` where:

    adjusted[spatial_dims[i] - 1, ...] = orig[i, ...]

  for 0 <= i < len(spatial_dims), and

    adjusted[j, ...] = fill_value

  for j != spatial_dims[i] - 1 for some i.

  If `orig` is a constant value, then the result will be a constant value.

  Args:
    orig: Tensor of rank > max(spatial_dims).
    fill_value: Numpy scalar (of same data type as `orig) specifying the fill
      value for non-spatial dimensions.
    spatial_dims: See with_space_to_batch.

  Returns:
    `adjusted` tensor.
  """
  fill_dims = orig.get_shape().as_list()[1:]
  dtype = orig.dtype.as_numpy_dtype
  parts = []
  const_orig = tensor_util.constant_value(orig)
  const_or_orig = const_orig if const_orig is not None else orig
  prev_spatial_dim = 0
  i = 0
  while i < len(spatial_dims):
    start_i = i
    start_spatial_dim = spatial_dims[i]
    if start_spatial_dim > 1:
      # Fill in any gap from the previous spatial dimension (or dimension 1 if
      # this is the first spatial dimension) with `fill_value`.
      parts.append(
          np.full(
              [start_spatial_dim - 1 - prev_spatial_dim] + fill_dims,
              fill_value,
              dtype=dtype))
    # Find the largest value of i such that:
    #   [spatial_dims[start_i], ..., spatial_dims[i]]
    #     == [start_spatial_dim, ..., start_spatial_dim + i - start_i],
    # i.e. the end of a contiguous group of spatial dimensions.
    while (i + 1 < len(spatial_dims) and
           spatial_dims[i + 1] == spatial_dims[i] + 1):
      i += 1
    parts.append(const_or_orig[start_i:i + 1])
    prev_spatial_dim = spatial_dims[i]
    i += 1
  if const_orig is not None:
    return np.concatenate(parts)
  else:
    return array_ops.concat(parts, 0)


def _get_strides_and_dilation_rate(num_spatial_dims, strides, dilation_rate):
  """Helper function for verifying strides and dilation_rate arguments.

  This is used by `convolution` and `pool`.

  Args:
    num_spatial_dims: int
    strides: Optional.  List of N ints >= 1.  Defaults to [1]*N.  If any value
      of strides is > 1, then all values of dilation_rate must be 1.
    dilation_rate: Optional.  List of N ints >= 1.  Defaults to [1]*N.  If any
      value of dilation_rate is > 1, then all values of strides must be 1.

  Returns:
    Normalized (strides, dilation_rate) as int32 numpy arrays of shape
    [num_spatial_dims].

  Raises:
    ValueError: if the parameters are invalid.
  """
  if dilation_rate is None:
    dilation_rate = [1] * num_spatial_dims
  elif len(dilation_rate) != num_spatial_dims:
    raise ValueError("len(dilation_rate)=%d but should be %d" %
                     (len(dilation_rate), num_spatial_dims))
  dilation_rate = np.array(dilation_rate, dtype=np.int32)
  if np.any(dilation_rate < 1):
    raise ValueError("all values of dilation_rate must be positive")

  if strides is None:
    strides = [1] * num_spatial_dims
  elif len(strides) != num_spatial_dims:
    raise ValueError("len(strides)=%d but should be %d" % (len(strides),
                                                           num_spatial_dims))
  strides = np.array(strides, dtype=np.int32)
  if np.any(strides < 1):
    raise ValueError("all values of strides must be positive")

  if np.any(strides > 1) and np.any(dilation_rate > 1):
    raise ValueError(
        "strides > 1 not supported in conjunction with dilation_rate > 1")
  return strides, dilation_rate


@tf_export(v1=["nn.convolution"])
def convolution(
    input,  # pylint: disable=redefined-builtin
    filter,  # pylint: disable=redefined-builtin
    padding,
    strides=None,
    dilation_rate=None,
    name=None,
    data_format=None,
    filters=None,
    dilations=None):
  # pylint: disable=line-too-long
  """Computes sums of N-D convolutions (actually cross-correlation).

  This also supports either output striding via the optional `strides` parameter
  or atrous convolution (also known as convolution with holes or dilated
  convolution, based on the French word "trous" meaning holes in English) via
  the optional `dilation_rate` parameter.  Currently, however, output striding
  is not supported for atrous convolutions.

  Specifically, in the case that `data_format` does not start with "NC", given
  a rank (N+2) `input` Tensor of shape

    [num_batches,
     input_spatial_shape[0],
     ...,
     input_spatial_shape[N-1],
     num_input_channels],

  a rank (N+2) `filter` Tensor of shape

    [spatial_filter_shape[0],
     ...,
     spatial_filter_shape[N-1],
     num_input_channels,
     num_output_channels],

  an optional `dilation_rate` tensor of shape [N] (defaulting to [1]*N)
  specifying the filter upsampling/input downsampling rate, and an optional list
  of N `strides` (defaulting [1]*N), this computes for each N-D spatial output
  position (x[0], ..., x[N-1]):

  ```
    output[b, x[0], ..., x[N-1], k] =
        sum_{z[0], ..., z[N-1], q}
            filter[z[0], ..., z[N-1], q, k] *
            padded_input[b,
                         x[0]*strides[0] + dilation_rate[0]*z[0],
                         ...,
                         x[N-1]*strides[N-1] + dilation_rate[N-1]*z[N-1],
                         q]
  ```
  where b is the index into the batch, k is the output channel number, q is the
  input channel number, and z is the N-D spatial offset within the filter. Here,
  `padded_input` is obtained by zero padding the input using an effective
  spatial filter shape of `(spatial_filter_shape-1) * dilation_rate + 1` and
  output striding `strides` as described in the
  [comment here](https://tensorflow.org/api_guides/python/nn#Convolution).

  In the case that `data_format` does start with `"NC"`, the `input` and output
  (but not the `filter`) are simply transposed as follows:

    convolution(input, data_format, **kwargs) =
      tf.transpose(convolution(tf.transpose(input, [0] + range(2,N+2) + [1]),
                               **kwargs),
                   [0, N+1] + range(1, N+1))

  It is required that 1 <= N <= 3.

  Args:
    input: An (N+2)-D `Tensor` of type `T`, of shape
      `[batch_size] + input_spatial_shape + [in_channels]` if data_format does
      not start with "NC" (default), or
      `[batch_size, in_channels] + input_spatial_shape` if data_format starts
      with "NC".
    filter: An (N+2)-D `Tensor` with the same type as `input` and shape
      `spatial_filter_shape + [in_channels, out_channels]`.
    padding: A string, either `"VALID"` or `"SAME"`. The padding algorithm.
    strides: Optional.  Sequence of N ints >= 1.  Specifies the output stride.
      Defaults to [1]*N.  If any value of strides is > 1, then all values of
      dilation_rate must be 1.
    dilation_rate: Optional.  Sequence of N ints >= 1.  Specifies the filter
      upsampling/input downsampling rate.  In the literature, the same parameter
      is sometimes called `input stride` or `dilation`.  The effective filter
      size used for the convolution will be `spatial_filter_shape +
      (spatial_filter_shape - 1) * (rate - 1)`, obtained by inserting
      (dilation_rate[i]-1) zeros between consecutive elements of the original
      filter in each spatial dimension i.  If any value of dilation_rate is > 1,
      then all values of strides must be 1.
    name: Optional name for the returned tensor.
    data_format: A string or None.  Specifies whether the channel dimension of
      the `input` and output is the last dimension (default, or if `data_format`
      does not start with "NC"), or the second dimension (if `data_format`
      starts with "NC").  For N=1, the valid values are "NWC" (default) and
      "NCW".  For N=2, the valid values are "NHWC" (default) and "NCHW".
      For N=3, the valid values are "NDHWC" (default) and "NCDHW".
    filters: Alias of filter.

  Returns:
    A `Tensor` with the same type as `input` of shape

        `[batch_size] + output_spatial_shape + [out_channels]`

    if data_format is None or does not start with "NC", or

        `[batch_size, out_channels] + output_spatial_shape`

    if data_format starts with "NC",
    where `output_spatial_shape` depends on the value of `padding`.

    If padding == "SAME":
      output_spatial_shape[i] = ceil(input_spatial_shape[i] / strides[i])

    If padding == "VALID":
      output_spatial_shape[i] =
        ceil((input_spatial_shape[i] -
              (spatial_filter_shape[i]-1) * dilation_rate[i])
             / strides[i]).

  Raises:
    ValueError: If input/output depth does not match `filter` shape, if padding
      is other than `"VALID"` or `"SAME"`, or if data_format is invalid.

  """
  filter = deprecated_argument_lookup("filters", filters, "filter", filter)
  dilation_rate = deprecated_argument_lookup(
      "dilations", dilations, "dilation_rate", dilation_rate)
  # pylint: enable=line-too-long
  with ops.name_scope(name, "convolution", [input, filter]) as name:
    input = ops.convert_to_tensor(input, name="input")  # pylint: disable=redefined-builtin
    input_shape = input.get_shape()
    filter = ops.convert_to_tensor(filter, name="filter")  # pylint: disable=redefined-builtin
    filter_shape = filter.get_shape()
    op = Convolution(
        input_shape,
        filter_shape,
        padding,
        strides=strides,
        dilation_rate=dilation_rate,
        name=name,
        data_format=data_format)
    return op(input, filter)


@tf_export("nn.convolution", v1=[])
def convolution_v2(
    input,  # pylint: disable=redefined-builtin
    filters,
    strides=None,
    padding="VALID",
    data_format=None,
    dilations=None,
    name=None):
  return convolution(
      input,  # pylint: disable=redefined-builtin
      filters,
      padding=padding,
      strides=strides,
      dilation_rate=dilations,
      name=name,
      data_format=data_format)

convolution_v2.__doc__ = deprecation.rewrite_argument_docstring(
    deprecation.rewrite_argument_docstring(
        convolution.__doc__, "dilation_rate", "dilations"),
    "filter", "filters")


class Convolution(object):
  """Helper class for convolution.

  Note that this class assumes that shapes of input and filter passed to
  __call__ are compatible with input_shape and filter_shape passed to the
  constructor.

  Arguments
    input_shape: static shape of input. i.e. input.get_shape().
    filter_shape: static shape of the filter. i.e. filter.get_shape().
    padding:  see convolution.
    strides: see convolution.
    dilation_rate: see convolution.
    name: see convolution.
    data_format: see convolution.
  """

  def __init__(self,
               input_shape,
               filter_shape,
               padding,
               strides=None,
               dilation_rate=None,
               name=None,
               data_format=None):
    """Helper function for convolution."""
    num_total_dims = filter_shape.ndims
    if num_total_dims is None:
      num_total_dims = input_shape.ndims
    if num_total_dims is None:
      raise ValueError("rank of input or filter must be known")

    num_spatial_dims = num_total_dims - 2

    try:
      input_shape.with_rank(num_spatial_dims + 2)
    except ValueError:
      raise ValueError(
          "input tensor must have rank %d" % (num_spatial_dims + 2))

    try:
      filter_shape.with_rank(num_spatial_dims + 2)
    except ValueError:
      raise ValueError(
          "filter tensor must have rank %d" % (num_spatial_dims + 2))

    if data_format is None or not data_format.startswith("NC"):
      input_channels_dim = tensor_shape.dimension_at_index(
          input_shape, num_spatial_dims + 1)
      spatial_dims = range(1, num_spatial_dims + 1)
    else:
      input_channels_dim = tensor_shape.dimension_at_index(input_shape, 1)
      spatial_dims = range(2, num_spatial_dims + 2)

    if not input_channels_dim.is_compatible_with(
        filter_shape[num_spatial_dims]):
      raise ValueError(
          "number of input channels does not match corresponding dimension of "
          "filter, {} != {}".format(input_channels_dim,
                                    filter_shape[num_spatial_dims]))

    strides, dilation_rate = _get_strides_and_dilation_rate(
        num_spatial_dims, strides, dilation_rate)

    self.input_shape = input_shape
    self.filter_shape = filter_shape
    self.data_format = data_format
    self.strides = strides
    self.name = name
    self.conv_op = _WithSpaceToBatch(
        input_shape,
        dilation_rate=dilation_rate,
        padding=padding,
        build_op=self._build_op,
        filter_shape=filter_shape,
        spatial_dims=spatial_dims,
        data_format=data_format)

  def _build_op(self, _, padding):
    return _NonAtrousConvolution(
        self.input_shape,
        filter_shape=self.filter_shape,
        padding=padding,
        data_format=self.data_format,
        strides=self.strides,
        name=self.name)

  def __call__(self, inp, filter):  # pylint: disable=redefined-builtin
    return self.conv_op(inp, filter)


@tf_export(v1=["nn.pool"])
def pool(
    input,  # pylint: disable=redefined-builtin
    window_shape,
    pooling_type,
    padding,
    dilation_rate=None,
    strides=None,
    name=None,
    data_format=None,
    dilations=None):
  # pylint: disable=line-too-long
  """Performs an N-D pooling operation.

  In the case that `data_format` does not start with "NC", computes for
      0 <= b < batch_size,
      0 <= x[i] < output_spatial_shape[i],
      0 <= c < num_channels:

  ```
    output[b, x[0], ..., x[N-1], c] =
      REDUCE_{z[0], ..., z[N-1]}
        input[b,
              x[0] * strides[0] - pad_before[0] + dilation_rate[0]*z[0],
              ...
              x[N-1]*strides[N-1] - pad_before[N-1] + dilation_rate[N-1]*z[N-1],
              c],
  ```

  where the reduction function REDUCE depends on the value of `pooling_type`,
  and pad_before is defined based on the value of `padding` as described in
  the "returns" section of `tf.nn.convolution` for details.
  The reduction never includes out-of-bounds positions.

  In the case that `data_format` starts with `"NC"`, the `input` and output are
  simply transposed as follows:

  ```
    pool(input, data_format, **kwargs) =
      tf.transpose(pool(tf.transpose(input, [0] + range(2,N+2) + [1]),
                        **kwargs),
                   [0, N+1] + range(1, N+1))
  ```

  Args:
    input: Tensor of rank N+2, of shape
      `[batch_size] + input_spatial_shape + [num_channels]` if data_format does
      not start with "NC" (default), or
      `[batch_size, num_channels] + input_spatial_shape` if data_format starts
      with "NC".  Pooling happens over the spatial dimensions only.
    window_shape: Sequence of N ints >= 1.
    pooling_type: Specifies pooling operation, must be "AVG" or "MAX".
    padding: The padding algorithm, must be "SAME" or "VALID".
      See the "returns" section of `tf.nn.convolution` for details.
    dilation_rate: Optional.  Dilation rate.  List of N ints >= 1.
      Defaults to [1]*N.  If any value of dilation_rate is > 1, then all values
      of strides must be 1.
    strides: Optional.  Sequence of N ints >= 1.  Defaults to [1]*N.
      If any value of strides is > 1, then all values of dilation_rate must be
      1.
    name: Optional. Name of the op.
    data_format: A string or None.  Specifies whether the channel dimension of
      the `input` and output is the last dimension (default, or if `data_format`
      does not start with "NC"), or the second dimension (if `data_format`
      starts with "NC").  For N=1, the valid values are "NWC" (default) and
      "NCW".  For N=2, the valid values are "NHWC" (default) and "NCHW".
      For N=3, the valid values are "NDHWC" (default) and "NCDHW".
    dilations: Alias for dilation_rate

  Returns:
    Tensor of rank N+2, of shape
      [batch_size] + output_spatial_shape + [num_channels]

    if data_format is None or does not start with "NC", or

      [batch_size, num_channels] + output_spatial_shape

    if data_format starts with "NC",
    where `output_spatial_shape` depends on the value of padding:

    If padding = "SAME":
      output_spatial_shape[i] = ceil(input_spatial_shape[i] / strides[i])

    If padding = "VALID":
      output_spatial_shape[i] =
        ceil((input_spatial_shape[i] - (window_shape[i] - 1) * dilation_rate[i])
             / strides[i]).

  Raises:
    ValueError: if arguments are invalid.

  """
  dilation_rate = deprecated_argument_lookup(
      "dilations", dilations, "dilation_rate", dilation_rate)
  # pylint: enable=line-too-long
  with ops.name_scope(name, "%s_pool" % (pooling_type.lower()),
                      [input]) as scope:
    input = ops.convert_to_tensor(input, name="input")  # pylint: disable=redefined-builtin

    num_spatial_dims = len(window_shape)
    if num_spatial_dims < 1 or num_spatial_dims > 3:
      raise ValueError("It is required that 1 <= num_spatial_dims <= 3.")

    input.get_shape().with_rank(num_spatial_dims + 2)

    strides, dilation_rate = _get_strides_and_dilation_rate(
        num_spatial_dims, strides, dilation_rate)

    if padding == "SAME" and np.any(dilation_rate > 1):
      raise ValueError(
          "pooling with SAME padding is not implemented for dilation_rate > 1")

    if np.any(strides > window_shape):
      raise ValueError(
          "strides > window_shape not supported due to inconsistency between "
          "CPU and GPU implementations")

    pooling_ops = {
        ("MAX", 1): max_pool,
        ("MAX", 2): max_pool,
        ("MAX", 3): max_pool3d,  # pylint: disable=undefined-variable
        ("AVG", 1): avg_pool,
        ("AVG", 2): avg_pool,
        ("AVG", 3): avg_pool3d,  # pylint: disable=undefined-variable
    }
    op_key = (pooling_type, num_spatial_dims)
    if op_key not in pooling_ops:
      raise ValueError("%d-D %s pooling is not supported." % (op_key[1],
                                                              op_key[0]))

    if data_format is None or not data_format.startswith("NC"):
      adjusted_window_shape = [1] + list(window_shape) + [1]
      adjusted_strides = [1] + list(strides) + [1]
      spatial_dims = range(1, num_spatial_dims + 1)
    else:
      adjusted_window_shape = [1, 1] + list(window_shape)
      adjusted_strides = [1, 1] + list(strides)
      spatial_dims = range(2, num_spatial_dims + 2)

    if num_spatial_dims == 1:
      if data_format is None or data_format == "NWC":
        data_format_kwargs = dict(data_format="NHWC")
      elif data_format == "NCW":
        data_format_kwargs = dict(data_format="NCHW")
      else:
        raise ValueError("data_format must be either \"NWC\" or \"NCW\".")
      adjusted_window_shape = [1] + adjusted_window_shape
      adjusted_strides = [1] + adjusted_strides
    else:
      data_format_kwargs = dict(data_format=data_format)

    def op(converted_input, _, converted_padding):  # pylint: disable=missing-docstring
      if num_spatial_dims == 1:
        converted_input = array_ops.expand_dims(converted_input,
                                                spatial_dims[0])
      result = pooling_ops[op_key](
          converted_input,
          adjusted_window_shape,
          adjusted_strides,
          converted_padding,
          name=scope,
          **data_format_kwargs)
      if num_spatial_dims == 1:
        result = array_ops.squeeze(result, [spatial_dims[0]])
      return result

    return with_space_to_batch(
        input=input,
        dilation_rate=dilation_rate,
        padding=padding,
        op=op,
        spatial_dims=spatial_dims,
        filter_shape=window_shape)


@tf_export("nn.pool", v1=[])
def pool_v2(
    input,  # pylint: disable=redefined-builtin
    window_shape,
    pooling_type,
    strides=None,
    padding="VALID",
    data_format=None,
    dilations=None,
    name=None):
  # pylint: disable=line-too-long
  """Performs an N-D pooling operation.

  In the case that `data_format` does not start with "NC", computes for
      0 <= b < batch_size,
      0 <= x[i] < output_spatial_shape[i],
      0 <= c < num_channels:

  ```
    output[b, x[0], ..., x[N-1], c] =
      REDUCE_{z[0], ..., z[N-1]}
        input[b,
              x[0] * strides[0] - pad_before[0] + dilation_rate[0]*z[0],
              ...
              x[N-1]*strides[N-1] - pad_before[N-1] + dilation_rate[N-1]*z[N-1],
              c],
  ```

  where the reduction function REDUCE depends on the value of `pooling_type`,
  and pad_before is defined based on the value of `padding` as described in
  the "returns" section of `tf.nn.convolution` for details.
  The reduction never includes out-of-bounds positions.

  In the case that `data_format` starts with `"NC"`, the `input` and output are
  simply transposed as follows:

  ```
    pool(input, data_format, **kwargs) =
      tf.transpose(pool(tf.transpose(input, [0] + range(2,N+2) + [1]),
                        **kwargs),
                   [0, N+1] + range(1, N+1))
  ```

  Args:
    input: Tensor of rank N+2, of shape `[batch_size] + input_spatial_shape +
      [num_channels]` if data_format does not start with "NC" (default), or
      `[batch_size, num_channels] + input_spatial_shape` if data_format starts
      with "NC".  Pooling happens over the spatial dimensions only.
    window_shape: Sequence of N ints >= 1.
    pooling_type: Specifies pooling operation, must be "AVG" or "MAX".
    strides: Optional. Sequence of N ints >= 1.  Defaults to [1]*N. If any value of
      strides is > 1, then all values of dilation_rate must be 1.
    padding: The padding algorithm, must be "SAME" or "VALID". Defaults to "SAME".
      See the "returns" section of `tf.nn.convolution` for details.
    data_format: A string or None.  Specifies whether the channel dimension of
      the `input` and output is the last dimension (default, or if `data_format`
      does not start with "NC"), or the second dimension (if `data_format`
      starts with "NC").  For N=1, the valid values are "NWC" (default) and
      "NCW".  For N=2, the valid values are "NHWC" (default) and "NCHW". For
      N=3, the valid values are "NDHWC" (default) and "NCDHW".
    dilations: Optional.  Dilation rate.  List of N ints >= 1. Defaults to
      [1]*N.  If any value of dilation_rate is > 1, then all values of strides
      must be 1.
    name: Optional. Name of the op.

  Returns:
    Tensor of rank N+2, of shape
      [batch_size] + output_spatial_shape + [num_channels]

    if data_format is None or does not start with "NC", or

      [batch_size, num_channels] + output_spatial_shape

    if data_format starts with "NC",
    where `output_spatial_shape` depends on the value of padding:

    If padding = "SAME":
      output_spatial_shape[i] = ceil(input_spatial_shape[i] / strides[i])

    If padding = "VALID":
      output_spatial_shape[i] =
        ceil((input_spatial_shape[i] - (window_shape[i] - 1) * dilation_rate[i])
             / strides[i]).

  Raises:
    ValueError: if arguments are invalid.

  """
  return pool(
      input=input,
      window_shape=window_shape,
      pooling_type=pooling_type,
      padding=padding,
      dilation_rate=dilations,
      strides=strides,
      name=name,
      data_format=data_format)


@tf_export("nn.atrous_conv2d")
def atrous_conv2d(value, filters, rate, padding, name=None):
  """Atrous convolution (a.k.a. convolution with holes or dilated convolution).

  This function is a simpler wrapper around the more general
  `tf.nn.convolution`, and exists only for backwards compatibility. You can
  use `tf.nn.convolution` to perform 1-D, 2-D, or 3-D atrous convolution.


  Computes a 2-D atrous convolution, also known as convolution with holes or
  dilated convolution, given 4-D `value` and `filters` tensors. If the `rate`
  parameter is equal to one, it performs regular 2-D convolution. If the `rate`
  parameter is greater than one, it performs convolution with holes, sampling
  the input values every `rate` pixels in the `height` and `width` dimensions.
  This is equivalent to convolving the input with a set of upsampled filters,
  produced by inserting `rate - 1` zeros between two consecutive values of the
  filters along the `height` and `width` dimensions, hence the name atrous
  convolution or convolution with holes (the French word trous means holes in
  English).

  More specifically:

  ```
  output[batch, height, width, out_channel] =
      sum_{dheight, dwidth, in_channel} (
          filters[dheight, dwidth, in_channel, out_channel] *
          value[batch, height + rate*dheight, width + rate*dwidth, in_channel]
      )
  ```

  Atrous convolution allows us to explicitly control how densely to compute
  feature responses in fully convolutional networks. Used in conjunction with
  bilinear interpolation, it offers an alternative to `conv2d_transpose` in
  dense prediction tasks such as semantic image segmentation, optical flow
  computation, or depth estimation. It also allows us to effectively enlarge
  the field of view of filters without increasing the number of parameters or
  the amount of computation.

  For a description of atrous convolution and how it can be used for dense
  feature extraction, please see: [Semantic Image Segmentation with Deep
  Convolutional Nets and Fully Connected CRFs](http://arxiv.org/abs/1412.7062).
  The same operation is investigated further in [Multi-Scale Context Aggregation
  by Dilated Convolutions](http://arxiv.org/abs/1511.07122). Previous works
  that effectively use atrous convolution in different ways are, among others,
  [OverFeat: Integrated Recognition, Localization and Detection using
  Convolutional Networks](http://arxiv.org/abs/1312.6229) and [Fast Image
  Scanning with Deep Max-Pooling Convolutional Neural
  Networks](http://arxiv.org/abs/1302.1700).
  Atrous convolution is also closely related to the so-called noble identities
  in multi-rate signal processing.

  There are many different ways to implement atrous convolution (see the refs
  above). The implementation here reduces

  ```python
      atrous_conv2d(value, filters, rate, padding=padding)
  ```

  to the following three operations:

  ```python
      paddings = ...
      net = space_to_batch(value, paddings, block_size=rate)
      net = conv2d(net, filters, strides=[1, 1, 1, 1], padding="VALID")
      crops = ...
      net = batch_to_space(net, crops, block_size=rate)
  ```

  Advanced usage. Note the following optimization: A sequence of `atrous_conv2d`
  operations with identical `rate` parameters, 'SAME' `padding`, and filters
  with odd heights/ widths:

  ```python
      net = atrous_conv2d(net, filters1, rate, padding="SAME")
      net = atrous_conv2d(net, filters2, rate, padding="SAME")
      ...
      net = atrous_conv2d(net, filtersK, rate, padding="SAME")
  ```

  can be equivalently performed cheaper in terms of computation and memory as:

  ```python
      pad = ...  # padding so that the input dims are multiples of rate
      net = space_to_batch(net, paddings=pad, block_size=rate)
      net = conv2d(net, filters1, strides=[1, 1, 1, 1], padding="SAME")
      net = conv2d(net, filters2, strides=[1, 1, 1, 1], padding="SAME")
      ...
      net = conv2d(net, filtersK, strides=[1, 1, 1, 1], padding="SAME")
      net = batch_to_space(net, crops=pad, block_size=rate)
  ```

  because a pair of consecutive `space_to_batch` and `batch_to_space` ops with
  the same `block_size` cancel out when their respective `paddings` and `crops`
  inputs are identical.

  Args:
    value: A 4-D `Tensor` of type `float`. It needs to be in the default "NHWC"
      format. Its shape is `[batch, in_height, in_width, in_channels]`.
    filters: A 4-D `Tensor` with the same type as `value` and shape
      `[filter_height, filter_width, in_channels, out_channels]`. `filters`'
      `in_channels` dimension must match that of `value`. Atrous convolution is
      equivalent to standard convolution with upsampled filters with effective
      height `filter_height + (filter_height - 1) * (rate - 1)` and effective
      width `filter_width + (filter_width - 1) * (rate - 1)`, produced by
      inserting `rate - 1` zeros along consecutive elements across the
      `filters`' spatial dimensions.
    rate: A positive int32. The stride with which we sample input values across
      the `height` and `width` dimensions. Equivalently, the rate by which we
      upsample the filter values by inserting zeros across the `height` and
      `width` dimensions. In the literature, the same parameter is sometimes
      called `input stride` or `dilation`.
    padding: A string, either `'VALID'` or `'SAME'`. The padding algorithm.
    name: Optional name for the returned tensor.

  Returns:
    A `Tensor` with the same type as `value`.
    Output shape with `'VALID'` padding is:

        [batch, height - 2 * (filter_width - 1),
         width - 2 * (filter_height - 1), out_channels].

    Output shape with `'SAME'` padding is:

        [batch, height, width, out_channels].

  Raises:
    ValueError: If input/output depth does not match `filters`' shape, or if
      padding is other than `'VALID'` or `'SAME'`.
  """
  return convolution(
      input=value,
      filter=filters,
      padding=padding,
      dilation_rate=np.broadcast_to(rate, (2,)),
      name=name)


def _convert_padding(padding):
  """Converts Python padding to C++ padding for ops which take EXPLICIT padding.

  Args:
    padding: the `padding` argument for a Python op which supports EXPLICIT
      padding.

  Returns:
    (padding, explicit_paddings) pair, which should be passed as attributes to a
    C++ op.

  Raises:
    ValueError: If padding is invalid.
  """
  explicit_paddings = []
  if padding == "EXPLICIT":
    # Give a better error message if EXPLICIT is passed.
    raise ValueError('"EXPLICIT" is not a valid value for the padding '
                     "parameter. To use explicit padding, the padding "
                     "parameter must be a list.")
  if isinstance(padding, (list, tuple)):
    for i, dim_paddings in enumerate(padding):
      if not isinstance(dim_paddings, (list, tuple)):
        raise ValueError("When padding is a list, each element of padding must "
                         "be a list/tuple of size 2. Element with index %d of "
                         "padding is not a list/tuple" % i)
      if len(dim_paddings) != 2:
        raise ValueError("When padding is a list, each element of padding must "
                         "be a list/tuple of size 2. Element with index %d of "
                         "padding has size %d" % (i, len(dim_paddings)))
      explicit_paddings.extend(dim_paddings)
    if len(padding) != 4:
      raise ValueError("When padding is a list, it must be of size 4. Got "
                       "padding of size: %d" % len(padding))
    padding = "EXPLICIT"
  return padding, explicit_paddings


@tf_export("nn.conv2d", v1=[])
def conv2d_v2(input,  # pylint: disable=redefined-builtin
              filters,
              strides,
              padding,
              data_format="NHWC",
              dilations=None,
              name=None):
  # pylint: disable=line-too-long
  r"""Computes a 2-D convolution given 4-D `input` and `filters` tensors.

  Given an input tensor of shape `[batch, in_height, in_width, in_channels]`
  and a filter / kernel tensor of shape
  `[filter_height, filter_width, in_channels, out_channels]`, this op
  performs the following:

  1. Flattens the filter to a 2-D matrix with shape
     `[filter_height * filter_width * in_channels, output_channels]`.
  2. Extracts image patches from the input tensor to form a *virtual*
     tensor of shape `[batch, out_height, out_width,
     filter_height * filter_width * in_channels]`.
  3. For each patch, right-multiplies the filter matrix and the image patch
     vector.

  In detail, with the default NHWC format,

      output[b, i, j, k] =
          sum_{di, dj, q} input[b, strides[1] * i + di, strides[2] * j + dj, q] *
                          filter[di, dj, q, k]

  Must have `strides[0] = strides[3] = 1`.  For the most common case of the same
  horizontal and vertices strides, `strides = [1, stride, stride, 1]`.

  Args:
    input: A `Tensor`. Must be one of the following types:
      `half`, `bfloat16`, `float32`, `float64`.
      A 4-D tensor. The dimension order is interpreted according to the value
      of `data_format`, see below for details.
    filters: A `Tensor`. Must have the same type as `input`.
      A 4-D tensor of shape
      `[filter_height, filter_width, in_channels, out_channels]`
    strides: A list of `ints`.
      1-D tensor of length 4.  The stride of the sliding window for each
      dimension of `input`. The dimension order is determined by the value of
      `data_format`, see below for details.
    padding: Either the `string `"SAME"` or `"VALID"` indicating the type of
      padding algorithm to use, or a list indicating the explicit paddings at
      the start and end of each dimension. When explicit padding is used and
      data_format is `"NHWC"`, this should be in the form `[[0, 0], [pad_top,
      pad_bottom], [pad_left, pad_right], [0, 0]]`. When explicit padding used
      and data_format is `"NCHW"`, this should be in the form `[[0, 0], [0, 0],
      [pad_top, pad_bottom], [pad_left, pad_right]]`.
    data_format: An optional `string` from: `"NHWC", "NCHW"`.
      Defaults to `"NHWC"`.
      Specify the data format of the input and output data. With the
      default format "NHWC", the data is stored in the order of:
          [batch, height, width, channels].
      Alternatively, the format could be "NCHW", the data storage order of:
          [batch, channels, height, width].
    dilations: An optional list of `ints`. Defaults to `[1, 1, 1, 1]`.
      1-D tensor of length 4.  The dilation factor for each dimension of
      `input`. If set to k > 1, there will be k-1 skipped cells between each
      filter element on that dimension. The dimension order is determined by the
      value of `data_format`, see above for details. Dilations in the batch and
      depth dimensions must be 1.
    name: A name for the operation (optional).

  Returns:
    A `Tensor`. Has the same type as `input`.
  """
  # pylint: enable=line-too-long
  if dilations is None:
    dilations = [1, 1, 1, 1]
  return conv2d(input,  # pylint: disable=redefined-builtin
                filters,
                strides,
                padding,
                use_cudnn_on_gpu=True,
                data_format=data_format,
                dilations=dilations,
                name=name)


@tf_export(v1=["nn.conv2d"])
def conv2d(  # pylint: disable=redefined-builtin,dangerous-default-value
    input,
    filter=None,
    strides=None,
    padding=None,
    use_cudnn_on_gpu=True,
    data_format="NHWC",
    dilations=[1, 1, 1, 1],
    name=None,
    filters=None):
  r"""Computes a 2-D convolution given 4-D `input` and `filter` tensors.

  Given an input tensor of shape `[batch, in_height, in_width, in_channels]`
  and a filter / kernel tensor of shape
  `[filter_height, filter_width, in_channels, out_channels]`, this op
  performs the following:

  1. Flattens the filter to a 2-D matrix with shape
     `[filter_height * filter_width * in_channels, output_channels]`.
  2. Extracts image patches from the input tensor to form a *virtual*
     tensor of shape `[batch, out_height, out_width,
     filter_height * filter_width * in_channels]`.
  3. For each patch, right-multiplies the filter matrix and the image patch
     vector.

  In detail, with the default NHWC format,

      output[b, i, j, k] =
          sum_{di, dj, q} input[b, strides[1] * i + di, strides[2] * j + dj, q]
                          * filter[di, dj, q, k]

  Must have `strides[0] = strides[3] = 1`.  For the most common case of the same
  horizontal and vertices strides, `strides = [1, stride, stride, 1]`.

  Args:
    input: A `Tensor`. Must be one of the following types:
      `half`, `bfloat16`, `float32`, `float64`.
      A 4-D tensor. The dimension order is interpreted according to the value
      of `data_format`, see below for details.
    filter: A `Tensor`. Must have the same type as `input`.
      A 4-D tensor of shape
      `[filter_height, filter_width, in_channels, out_channels]`
    strides: A list of `ints`.
      1-D tensor of length 4.  The stride of the sliding window for each
      dimension of `input`. The dimension order is determined by the value of
      `data_format`, see below for details.
    padding: Either the `string `"SAME"` or `"VALID"` indicating the type of
      padding algorithm to use, or a list indicating the explicit paddings at
      the start and end of each dimension. When explicit padding is used and
      data_format is `"NHWC"`, this should be in the form `[[0, 0], [pad_top,
      pad_bottom], [pad_left, pad_right], [0, 0]]`. When explicit padding used
      and data_format is `"NCHW"`, this should be in the form `[[0, 0], [0, 0],
      [pad_top, pad_bottom], [pad_left, pad_right]]`.
    use_cudnn_on_gpu: An optional `bool`. Defaults to `True`.
    data_format: An optional `string` from: `"NHWC", "NCHW"`.
      Defaults to `"NHWC"`.
      Specify the data format of the input and output data. With the
      default format "NHWC", the data is stored in the order of:
          [batch, height, width, channels].
      Alternatively, the format could be "NCHW", the data storage order of:
          [batch, channels, height, width].
    dilations: An optional list of `ints`. Defaults to `[1, 1, 1, 1]`.
      1-D tensor of length 4.  The dilation factor for each dimension of
      `input`. If set to k > 1, there will be k-1 skipped cells between each
      filter element on that dimension. The dimension order is determined by the
      value of `data_format`, see above for details. Dilations in the batch and
      depth dimensions must be 1.
    name: A name for the operation (optional).
    filters: Alias for filter.

  Returns:
    A `Tensor`. Has the same type as `input`.
  """
  filter = deprecation.deprecated_argument_lookup(
      "filters", filters, "filter", filter)
  padding, explicit_paddings = _convert_padding(padding)
  return gen_nn_ops.conv2d(input,  # pylint: disable=redefined-builtin
                           filter,
                           strides,
                           padding,
                           use_cudnn_on_gpu=use_cudnn_on_gpu,
                           explicit_paddings=explicit_paddings,
                           data_format=data_format,
                           dilations=dilations,
                           name=name)


@tf_export("nn.conv2d_backprop_filter", v1=[])
def conv2d_backprop_filter_v2(input,  # pylint: disable=redefined-builtin
                              filter_sizes,
                              out_backprop,
                              strides,
                              padding,
                              data_format="NHWC",
                              dilations=None,
                              name=None):
  r"""Computes the gradients of convolution with respect to the filter.

  Args:
    input: A `Tensor`. Must be one of the following types:
      `half`, `bfloat16`, `float32`, `float64`.
      4-D with shape `[batch, in_height, in_width, in_channels]`.
    filter_sizes: A `Tensor` of type `int32`.
      An integer vector representing the tensor shape of `filter`,
      where `filter` is a 4-D
      `[filter_height, filter_width, in_channels, out_channels]` tensor.
    out_backprop: A `Tensor`. Must have the same type as `input`.
      4-D with shape `[batch, out_height, out_width, out_channels]`.
      Gradients w.r.t. the output of the convolution.
    strides: A list of `ints`.
      The stride of the sliding window for each dimension of the input
      of the convolution. Must be in the same order as the dimension specified
      with format.
    padding: Either the `string `"SAME"` or `"VALID"` indicating the type of
      padding algorithm to use, or a list indicating the explicit paddings at
      the start and end of each dimension. When explicit padding is used and
      data_format is `"NHWC"`, this should be in the form `[[0, 0], [pad_top,
      pad_bottom], [pad_left, pad_right], [0, 0]]`. When explicit padding used
      and data_format is `"NCHW"`, this should be in the form `[[0, 0], [0, 0],
      [pad_top, pad_bottom], [pad_left, pad_right]]`.
    data_format: An optional `string` from: `"NHWC", "NCHW"`.
      Defaults to `"NHWC"`.
      Specify the data format of the input and output data. With the
      default format "NHWC", the data is stored in the order of:
          [batch, in_height, in_width, in_channels].
      Alternatively, the format could be "NCHW", the data storage order of:
          [batch, in_channels, in_height, in_width].
    dilations: An optional list of `ints`. Defaults to `[1, 1, 1, 1]`.
      1-D tensor of length 4.  The dilation factor for each dimension of
      `input`. If set to k > 1, there will be k-1 skipped cells between each
      filter element on that dimension. The dimension order is determined by
      the value of `data_format`, see above for details. Dilations in the batch
      and depth dimensions must be 1.
    name: A name for the operation (optional).

  Returns:
    A `Tensor`. Has the same type as `input`.
  """
  if dilations is None:
    dilations = [1, 1, 1, 1]
  return conv2d_backprop_filter(input,  # pylint: disable=redefined-builtin
                                filter_sizes,
                                out_backprop,
                                strides,
                                padding,
                                use_cudnn_on_gpu=True,
                                data_format=data_format,
                                dilations=dilations,
                                name=name)


@tf_export(v1=["nn.conv2d_backprop_filter"])
def conv2d_backprop_filter(  # pylint: disable=redefined-builtin,dangerous-default-value
    input,
    filter_sizes,
    out_backprop,
    strides,
    padding,
    use_cudnn_on_gpu=True,
    data_format="NHWC",
    dilations=[1, 1, 1, 1],
    name=None):
  r"""Computes the gradients of convolution with respect to the filter.

  Args:
    input: A `Tensor`. Must be one of the following types:
      `half`, `bfloat16`, `float32`, `float64`.
      4-D with shape `[batch, in_height, in_width, in_channels]`.
    filter_sizes: A `Tensor` of type `int32`.
      An integer vector representing the tensor shape of `filter`,
      where `filter` is a 4-D
      `[filter_height, filter_width, in_channels, out_channels]` tensor.
    out_backprop: A `Tensor`. Must have the same type as `input`.
      4-D with shape `[batch, out_height, out_width, out_channels]`.
      Gradients w.r.t. the output of the convolution.
    strides: A list of `ints`.
      The stride of the sliding window for each dimension of the input
      of the convolution. Must be in the same order as the dimension specified
      with format.
    padding: Either the `string `"SAME"` or `"VALID"` indicating the type of
      padding algorithm to use, or a list indicating the explicit paddings at
      the start and end of each dimension. When explicit padding is used and
      data_format is `"NHWC"`, this should be in the form `[[0, 0], [pad_top,
      pad_bottom], [pad_left, pad_right], [0, 0]]`. When explicit padding used
      and data_format is `"NCHW"`, this should be in the form `[[0, 0], [0, 0],
      [pad_top, pad_bottom], [pad_left, pad_right]]`.
    use_cudnn_on_gpu: An optional `bool`. Defaults to `True`.
    data_format: An optional `string` from: `"NHWC", "NCHW"`.
      Defaults to `"NHWC"`.
      Specify the data format of the input and output data. With the
      default format "NHWC", the data is stored in the order of:
          [batch, in_height, in_width, in_channels].
      Alternatively, the format could be "NCHW", the data storage order of:
          [batch, in_channels, in_height, in_width].
    dilations: An optional list of `ints`. Defaults to `[1, 1, 1, 1]`.
      1-D tensor of length 4.  The dilation factor for each dimension of
      `input`. If set to k > 1, there will be k-1 skipped cells between each
      filter element on that dimension. The dimension order is determined by
      the value of `data_format`, see above for details. Dilations in the batch
      and depth dimensions must be 1.
    name: A name for the operation (optional).

  Returns:
    A `Tensor`. Has the same type as `input`.
  """
  padding, explicit_paddings = _convert_padding(padding)
  return gen_nn_ops.conv2d_backprop_filter(
      input, filter_sizes, out_backprop, strides, padding, use_cudnn_on_gpu,
      explicit_paddings, data_format, dilations, name)


@tf_export("nn.conv2d_backprop_input", v1=[])
def conv2d_backprop_input_v2(input_sizes,
                             filters,
                             out_backprop,
                             strides,
                             padding,
                             data_format="NHWC",
                             dilations=None,
                             name=None):
  r"""Computes the gradients of convolution with respect to the input.

  Args:
    input_sizes: A `Tensor` of type `int32`.
      An integer vector representing the shape of `input`,
      where `input` is a 4-D `[batch, height, width, channels]` tensor.
    filters: A `Tensor`. Must be one of the following types:
      `half`, `bfloat16`, `float32`, `float64`.
      4-D with shape
      `[filter_height, filter_width, in_channels, out_channels]`.
    out_backprop: A `Tensor`. Must have the same type as `filters`.
      4-D with shape `[batch, out_height, out_width, out_channels]`.
      Gradients w.r.t. the output of the convolution.
    strides: A list of `ints`.
      The stride of the sliding window for each dimension of the input
      of the convolution. Must be in the same order as the dimension specified
      with format.
    padding: Either the `string `"SAME"` or `"VALID"` indicating the type of
      padding algorithm to use, or a list indicating the explicit paddings at
      the start and end of each dimension. When explicit padding is used and
      data_format is `"NHWC"`, this should be in the form `[[0, 0], [pad_top,
      pad_bottom], [pad_left, pad_right], [0, 0]]`. When explicit padding used
      and data_format is `"NCHW"`, this should be in the form `[[0, 0], [0, 0],
      [pad_top, pad_bottom], [pad_left, pad_right]]`.
    data_format: An optional `string` from: `"NHWC", "NCHW"`.
      Defaults to `"NHWC"`.
      Specify the data format of the input and output data. With the
      default format "NHWC", the data is stored in the order of:
          [batch, in_height, in_width, in_channels].
      Alternatively, the format could be "NCHW", the data storage order of:
          [batch, in_channels, in_height, in_width].
    dilations: An optional list of `ints`. Defaults to `[1, 1, 1, 1]`.
      1-D tensor of length 4.  The dilation factor for each dimension of
      `input`. If set to k > 1, there will be k-1 skipped cells between each
      filter element on that dimension. The dimension order is determined by
      the value of `data_format`, see above for details. Dilations in the batch
      and depth dimensions must be 1.
    name: A name for the operation (optional).

  Returns:
    A `Tensor`. Has the same type as `filters`.
  """
  if dilations is None:
    dilations = [1, 1, 1, 1]
  return conv2d_backprop_input(input_sizes,
                               filters,
                               out_backprop,
                               strides,
                               padding,
                               use_cudnn_on_gpu=True,
                               data_format=data_format,
                               dilations=dilations,
                               name=name)


@tf_export(v1=["nn.conv2d_backprop_input"])
def conv2d_backprop_input(  # pylint: disable=redefined-builtin,dangerous-default-value
    input_sizes,
    filter=None,
    out_backprop=None,
    strides=None,
    padding=None,
    use_cudnn_on_gpu=True,
    data_format="NHWC",
    dilations=[1, 1, 1, 1],
    name=None,
    filters=None):
  r"""Computes the gradients of convolution with respect to the input.

  Args:
    input_sizes: A `Tensor` of type `int32`.
      An integer vector representing the shape of `input`,
      where `input` is a 4-D `[batch, height, width, channels]` tensor.
    filter: A `Tensor`. Must be one of the following types:
      `half`, `bfloat16`, `float32`, `float64`.
      4-D with shape
      `[filter_height, filter_width, in_channels, out_channels]`.
    out_backprop: A `Tensor`. Must have the same type as `filter`.
      4-D with shape `[batch, out_height, out_width, out_channels]`.
      Gradients w.r.t. the output of the convolution.
    strides: A list of `ints`.
      The stride of the sliding window for each dimension of the input
      of the convolution. Must be in the same order as the dimension specified
      with format.
    padding: Either the `string `"SAME"` or `"VALID"` indicating the type of
      padding algorithm to use, or a list indicating the explicit paddings at
      the start and end of each dimension. When explicit padding is used and
      data_format is `"NHWC"`, this should be in the form `[[0, 0], [pad_top,
      pad_bottom], [pad_left, pad_right], [0, 0]]`. When explicit padding used
      and data_format is `"NCHW"`, this should be in the form `[[0, 0], [0, 0],
      [pad_top, pad_bottom], [pad_left, pad_right]]`.
    use_cudnn_on_gpu: An optional `bool`. Defaults to `True`.
    data_format: An optional `string` from: `"NHWC", "NCHW"`.
      Defaults to `"NHWC"`.
      Specify the data format of the input and output data. With the
      default format "NHWC", the data is stored in the order of:
          [batch, in_height, in_width, in_channels].
      Alternatively, the format could be "NCHW", the data storage order of:
          [batch, in_channels, in_height, in_width].
    dilations: An optional list of `ints`. Defaults to `[1, 1, 1, 1]`.
      1-D tensor of length 4.  The dilation factor for each dimension of
      `input`. If set to k > 1, there will be k-1 skipped cells between each
      filter element on that dimension. The dimension order is determined by
      the value of `data_format`, see above for details. Dilations in the batch
      and depth dimensions must be 1.
    name: A name for the operation (optional).
    filters: Alias for filter.

  Returns:
    A `Tensor`. Has the same type as `filter`.
  """
  filter = deprecation.deprecated_argument_lookup(
      "filters", filters, "filter", filter)
  padding, explicit_paddings = _convert_padding(padding)
  return gen_nn_ops.conv2d_backprop_input(
      input_sizes, filter, out_backprop, strides, padding, use_cudnn_on_gpu,
      explicit_paddings, data_format, dilations, name)


@tf_export(v1=["nn.conv2d_transpose"])
def conv2d_transpose(
    value=None,
    filter=None,  # pylint: disable=redefined-builtin
    output_shape=None,
    strides=None,
    padding="SAME",
    data_format="NHWC",
    name=None,
    input=None,  # pylint: disable=redefined-builtin
    filters=None):
  """The transpose of `conv2d`.

  This operation is sometimes called "deconvolution" after [Deconvolutional
  Networks](http://www.matthewzeiler.com/pubs/cvpr2010/cvpr2010.pdf), but is
  actually the transpose (gradient) of `conv2d` rather than an actual
  deconvolution.

  Args:
    value: A 4-D `Tensor` of type `float` and shape
      `[batch, height, width, in_channels]` for `NHWC` data format or
      `[batch, in_channels, height, width]` for `NCHW` data format.
    filter: A 4-D `Tensor` with the same type as `value` and shape
      `[height, width, output_channels, in_channels]`.  `filter`'s
      `in_channels` dimension must match that of `value`.
    output_shape: A 1-D `Tensor` representing the output shape of the
      deconvolution op.
    strides: A list of ints. The stride of the sliding window for each
      dimension of the input tensor.
    padding: A string, either `'VALID'` or `'SAME'`. The padding algorithm.
      See the "returns" section of `tf.nn.convolution` for details.
    data_format: A string. 'NHWC' and 'NCHW' are supported.
    name: Optional name for the returned tensor.
    input: Alias for value.
    filters: Alias for filter.

  Returns:
    A `Tensor` with the same type as `value`.

  Raises:
    ValueError: If input/output depth does not match `filter`'s shape, or if
      padding is other than `'VALID'` or `'SAME'`.
  """
  value = deprecated_argument_lookup("input", input, "value", value)
  filter = deprecated_argument_lookup("filters", filters, "filter", filter)
  with ops.name_scope(name, "conv2d_transpose",
                      [value, filter, output_shape]) as name:
    if data_format not in ("NCHW", "NHWC"):
      raise ValueError("data_format has to be either NCHW or NHWC.")
    value = ops.convert_to_tensor(value, name="value")
    filter = ops.convert_to_tensor(filter, name="filter")  # pylint: disable=redefined-builtin
    axis = 3 if data_format == "NHWC" else 1
    if not value.get_shape().dims[axis].is_compatible_with(
        filter.get_shape()[3]):
      raise ValueError("input channels does not match filter's input channels, "
                       "{} != {}".format(value.get_shape()[axis],
                                         filter.get_shape()[3]))

    output_shape_ = ops.convert_to_tensor(output_shape, name="output_shape")
    if not output_shape_.get_shape().is_compatible_with(tensor_shape.vector(4)):
      raise ValueError("output_shape must have shape (4,), got {}".format(
          output_shape_.get_shape()))

    if isinstance(output_shape, (list, np.ndarray)):
      # output_shape's shape should be == [4] if reached this point.
      if not filter.get_shape().dims[2].is_compatible_with(
          output_shape[axis]):
        raise ValueError(
            "output_shape does not match filter's output channels, "
            "{} != {}".format(output_shape[axis],
                              filter.get_shape()[2]))

    if padding != "VALID" and padding != "SAME":
      raise ValueError("padding must be either VALID or SAME:"
                       " {}".format(padding))

    return gen_nn_ops.conv2d_backprop_input(
        input_sizes=output_shape_,
        filter=filter,
        out_backprop=value,
        strides=strides,
        padding=padding,
        data_format=data_format,
        name=name)


# pylint: disable=redefined-builtin
@tf_export("nn.conv2d_transpose", v1=[])
def conv2d_transpose_v2(
    input,
    filters,  # pylint: disable=redefined-builtin
    output_shape,
    strides,
    padding="SAME",
    data_format="NHWC",
    name=None):
  return conv2d_transpose(
      input,
      filters,
      output_shape,
      strides,
      padding=padding,
      data_format=data_format,
      name=name)
# pylint: enable=redefined-builtin
conv2d_transpose_v2.__doc__ = deprecation.rewrite_argument_docstring(
    deprecation.rewrite_argument_docstring(
        conv2d_transpose.__doc__, "filter", "filters"),
    "value", "input")


@tf_export("nn.atrous_conv2d_transpose")
def atrous_conv2d_transpose(value,
                            filters,
                            output_shape,
                            rate,
                            padding,
                            name=None):
  """The transpose of `atrous_conv2d`.

  This operation is sometimes called "deconvolution" after [Deconvolutional
  Networks](http://www.matthewzeiler.com/pubs/cvpr2010/cvpr2010.pdf), but is
  actually the transpose (gradient) of `atrous_conv2d` rather than an actual
  deconvolution.

  Args:
    value: A 4-D `Tensor` of type `float`. It needs to be in the default `NHWC`
      format. Its shape is `[batch, in_height, in_width, in_channels]`.
    filters: A 4-D `Tensor` with the same type as `value` and shape
      `[filter_height, filter_width, out_channels, in_channels]`. `filters`'
      `in_channels` dimension must match that of `value`. Atrous convolution is
      equivalent to standard convolution with upsampled filters with effective
      height `filter_height + (filter_height - 1) * (rate - 1)` and effective
      width `filter_width + (filter_width - 1) * (rate - 1)`, produced by
      inserting `rate - 1` zeros along consecutive elements across the
      `filters`' spatial dimensions.
    output_shape: A 1-D `Tensor` of shape representing the output shape of the
      deconvolution op.
    rate: A positive int32. The stride with which we sample input values across
      the `height` and `width` dimensions. Equivalently, the rate by which we
      upsample the filter values by inserting zeros across the `height` and
      `width` dimensions. In the literature, the same parameter is sometimes
      called `input stride` or `dilation`.
    padding: A string, either `'VALID'` or `'SAME'`. The padding algorithm.
    name: Optional name for the returned tensor.

  Returns:
    A `Tensor` with the same type as `value`.

  Raises:
    ValueError: If input/output depth does not match `filters`' shape, or if
      padding is other than `'VALID'` or `'SAME'`, or if the `rate` is less
      than one, or if the output_shape is not a tensor with 4 elements.
  """
  with ops.name_scope(name, "atrous_conv2d_transpose",
                      [value, filters, output_shape]) as name:
    value = ops.convert_to_tensor(value, name="value")
    filters = ops.convert_to_tensor(filters, name="filters")
    if not value.get_shape().dims[3].is_compatible_with(filters.get_shape()[3]):
      raise ValueError(
          "value's input channels does not match filters' input channels, "
          "{} != {}".format(value.get_shape()[3],
                            filters.get_shape()[3]))
    if rate < 1:
      raise ValueError("rate {} cannot be less than one".format(rate))

    if rate == 1:
      return conv2d_transpose(
          value,
          filters,
          output_shape,
          strides=[1, 1, 1, 1],
          padding=padding,
          data_format="NHWC")

    output_shape_ = ops.convert_to_tensor(output_shape, name="output_shape")
    if not output_shape_.get_shape().is_compatible_with(tensor_shape.vector(4)):
      raise ValueError("output_shape must have shape (4,), got {}".format(
          output_shape_.get_shape()))

    if isinstance(output_shape, (list, np.ndarray)):
      # output_shape's shape should be == [4] if reached this point.
      if not filters.get_shape().dims[2].is_compatible_with(output_shape[3]):
        raise ValueError(
            "output_shape does not match filter's output channels, "
            "{} != {}".format(output_shape[3],
                              filters.get_shape()[2]))

    # We have two padding contributions. The first is used for converting "SAME"
    # to "VALID". The second is required so that the height and width of the
    # zero-padded value tensor are multiples of rate.

    # Padding required to reduce to "VALID" convolution
    if padding == "SAME":
      # Handle filters whose shape is unknown during graph creation.
      if filters.get_shape().is_fully_defined():
        filter_shape = filters.get_shape().as_list()
      else:
        filter_shape = array_ops.shape(filters)
      filter_height, filter_width = filter_shape[0], filter_shape[1]

      # Spatial dimensions of the filters and the upsampled filters in which we
      # introduce (rate - 1) zeros between consecutive filter values.
      filter_height_up = filter_height + (filter_height - 1) * (rate - 1)
      filter_width_up = filter_width + (filter_width - 1) * (rate - 1)

      pad_height = filter_height_up - 1
      pad_width = filter_width_up - 1

      # When pad_height (pad_width) is odd, we pad more to bottom (right),
      # following the same convention as conv2d().
      pad_top = pad_height // 2
      pad_bottom = pad_height - pad_top
      pad_left = pad_width // 2
      pad_right = pad_width - pad_left
    elif padding == "VALID":
      pad_top = 0
      pad_bottom = 0
      pad_left = 0
      pad_right = 0
    else:
      raise ValueError("padding must be either VALID or SAME:"
                       " {}".format(padding))

    in_height = output_shape[1] + pad_top + pad_bottom
    in_width = output_shape[2] + pad_left + pad_right

    # More padding so that rate divides the height and width of the input.
    pad_bottom_extra = (rate - in_height % rate) % rate
    pad_right_extra = (rate - in_width % rate) % rate

    # The paddings argument to space_to_batch is just the extra padding
    # component.
    space_to_batch_pad = [[0, pad_bottom_extra], [0, pad_right_extra]]

    value = array_ops.space_to_batch(
        input=value, paddings=space_to_batch_pad, block_size=rate)

    input_sizes = [
        rate * rate * output_shape[0], (in_height + pad_bottom_extra) // rate,
        (in_width + pad_right_extra) // rate, output_shape[3]
    ]

    value = gen_nn_ops.conv2d_backprop_input(
        input_sizes=input_sizes,
        filter=filters,
        out_backprop=value,
        strides=[1, 1, 1, 1],
        padding="VALID",
        data_format="NHWC")

    # The crops argument to batch_to_space includes both padding components.
    batch_to_space_crop = [[pad_top, pad_bottom + pad_bottom_extra],
                           [pad_left, pad_right + pad_right_extra]]

    return array_ops.batch_to_space(
        input=value, crops=batch_to_space_crop, block_size=rate)


@tf_export("nn.conv3d", v1=[])
def conv3d_v2(input,  # pylint: disable=redefined-builtin,missing-docstring
              filters,
              strides,
              padding,
              data_format="NDHWC",
              dilations=None,
              name=None):
  if dilations is None:
    dilations = [1, 1, 1, 1, 1]
  return gen_nn_ops.conv3d(input,  # pylint: disable=redefined-builtin
                           filters,
                           strides,
                           padding,
                           data_format=data_format,
                           dilations=dilations,
                           name=name)


@tf_export(v1=["nn.conv3d"])
def conv3d_v1(  # pylint: disable=missing-docstring,dangerous-default-value
    input,  # pylint: disable=redefined-builtin
    filter=None,  # pylint: disable=redefined-builtin
    strides=None,
    padding=None,
    data_format="NDHWC",
    dilations=[1, 1, 1, 1, 1],
    name=None,
    filters=None):
  filter = deprecated_argument_lookup("filters", filters, "filter", filter)
  return gen_nn_ops.conv3d(
      input, filter, strides, padding, data_format, dilations, name)


conv3d_v2.__doc__ = deprecation.rewrite_argument_docstring(
    gen_nn_ops.conv3d.__doc__, "filter", "filters")
conv3d_v1.__doc__ = gen_nn_ops.conv3d.__doc__


@tf_export(v1=["nn.conv3d_transpose"])
def conv3d_transpose(
    value,
    filter=None,  # pylint: disable=redefined-builtin
    output_shape=None,
    strides=None,
    padding="SAME",
    data_format="NDHWC",
    name=None,
    input=None,  # pylint: disable=redefined-builtin
    filters=None):
  """The transpose of `conv3d`.

  This operation is sometimes called "deconvolution" after [Deconvolutional
  Networks](http://www.matthewzeiler.com/pubs/cvpr2010/cvpr2010.pdf), but is
  actually the transpose (gradient) of `conv3d` rather than an actual
  deconvolution.

  Args:
    value: A 5-D `Tensor` of type `float` and shape
      `[batch, depth, height, width, in_channels]`.
    filter: A 5-D `Tensor` with the same type as `value` and shape
      `[depth, height, width, output_channels, in_channels]`.  `filter`'s
      `in_channels` dimension must match that of `value`.
    output_shape: A 1-D `Tensor` representing the output shape of the
      deconvolution op.
    strides: A list of ints. The stride of the sliding window for each
      dimension of the input tensor.
    padding: A string, either `'VALID'` or `'SAME'`. The padding algorithm.
      See the "returns" section of `tf.nn.convolution` for details.
    data_format: A string, either `'NDHWC'` or `'NCDHW`' specifying the layout
      of the input and output tensors. Defaults to `'NDHWC'`.
    name: Optional name for the returned tensor.
    input: Alias of value.
    filters: Alias of filter.

  Returns:
    A `Tensor` with the same type as `value`.

  Raises:
    ValueError: If input/output depth does not match `filter`'s shape, or if
      padding is other than `'VALID'` or `'SAME'`.
  """
  filter = deprecated_argument_lookup("filters", filters, "filter", filter)
  value = deprecated_argument_lookup("input", input, "value", value)
  with ops.name_scope(name, "conv3d_transpose",
                      [value, filter, output_shape]) as name:
    value = ops.convert_to_tensor(value, name="value")
    filter = ops.convert_to_tensor(filter, name="filter")  # pylint: disable=redefined-builtin
    axis = 1 if data_format == "NCDHW" else 4
    if not value.get_shape().dims[axis].is_compatible_with(
        filter.get_shape()[4]):
      raise ValueError("input channels does not match filter's input channels, "
                       "{} != {}".format(value.get_shape()[axis],
                                         filter.get_shape()[4]))

    output_shape_ = ops.convert_to_tensor(output_shape, name="output_shape")
    if not output_shape_.get_shape().is_compatible_with(tensor_shape.vector(5)):
      raise ValueError("output_shape must have shape (5,), got {}".format(
          output_shape_.get_shape()))

    if isinstance(output_shape, (list, np.ndarray)):
      # output_shape's shape should be == [5] if reached this point.
      if not filter.get_shape().dims[3].is_compatible_with(
          output_shape[axis]):
        raise ValueError(
            "output_shape does not match filter's output channels, "
            "{} != {}".format(output_shape[axis],
                              filter.get_shape()[3]))

    if padding != "VALID" and padding != "SAME":
      raise ValueError("padding must be either VALID or SAME:"
                       " {}".format(padding))

    return gen_nn_ops.conv3d_backprop_input_v2(
        input_sizes=output_shape_,
        filter=filter,
        out_backprop=value,
        strides=strides,
        padding=padding,
        data_format=data_format,
        name=name)


# pylint: disable=redefined-builtin
@tf_export("nn.conv3d_transpose", v1=[])
def conv3d_transpose_v2(
    input,
    filters,
    output_shape,
    strides,
    padding="SAME",
    data_format="NDHWC",
    name=None):
  return conv3d_transpose(
      input,
      filters,
      output_shape,
      strides,
      padding=padding,
      data_format=data_format,
      name=name)
# pylint: enable=redefined-builtin
conv3d_transpose_v2.__doc__ = deprecation.rewrite_argument_docstring(
    deprecation.rewrite_argument_docstring(
        conv3d_transpose.__doc__, "filter", "filters"),
    "value", "input")


@tf_export("nn.bias_add")
def bias_add(value, bias, data_format=None, name=None):
  """Adds `bias` to `value`.

  This is (mostly) a special case of `tf.add` where `bias` is restricted to 1-D.
  Broadcasting is supported, so `value` may have any number of dimensions.
  Unlike `tf.add`, the type of `bias` is allowed to differ from `value` in the
  case where both types are quantized.

  Args:
    value: A `Tensor` with type `float`, `double`, `int64`, `int32`, `uint8`,
      `int16`, `int8`, `complex64`, or `complex128`.
    bias: A 1-D `Tensor` with size matching the last dimension of `value`.
      Must be the same type as `value` unless `value` is a quantized type,
      in which case a different quantized type may be used.
    data_format: A string. 'NHWC' and 'NCHW' are supported.
    name: A name for the operation (optional).

  Returns:
    A `Tensor` with the same type as `value`.
  """
  with ops.name_scope(name, "BiasAdd", [value, bias]) as name:
    if not context.executing_eagerly():
      value = ops.convert_to_tensor(value, name="input")
      bias = ops.convert_to_tensor(bias, dtype=value.dtype, name="bias")
    return gen_nn_ops.bias_add(value, bias, data_format=data_format, name=name)


def bias_add_v1(value, bias, name=None):
  """Adds `bias` to `value`.

  This is a deprecated version of bias_add and will soon to be removed.

  This is (mostly) a special case of `tf.add` where `bias` is restricted to 1-D.
  Broadcasting is supported, so `value` may have any number of dimensions.
  Unlike `tf.add`, the type of `bias` is allowed to differ from `value` in the
  case where both types are quantized.

  Args:
    value: A `Tensor` with type `float`, `double`, `int64`, `int32`, `uint8`,
      `int16`, `int8`, `complex64`, or `complex128`.
    bias: A 1-D `Tensor` with size matching the last dimension of `value`.
      Must be the same type as `value` unless `value` is a quantized type,
      in which case a different quantized type may be used.
    name: A name for the operation (optional).

  Returns:
    A `Tensor` with the same type as `value`.
  """
  with ops.name_scope(name, "BiasAddV1", [value, bias]) as name:
    value = ops.convert_to_tensor(value, name="input")
    bias = ops.convert_to_tensor(bias, dtype=value.dtype, name="bias")
    return gen_nn_ops.bias_add_v1(value, bias, name=name)


@tf_export(v1=["nn.crelu"])
def crelu(features, name=None, axis=-1):
  """Computes Concatenated ReLU.

  Concatenates a ReLU which selects only the positive part of the activation
  with a ReLU which selects only the *negative* part of the activation.
  Note that as a result this non-linearity doubles the depth of the activations.
  Source: [Understanding and Improving Convolutional Neural Networks via
  Concatenated Rectified Linear Units. W. Shang, et
  al.](https://arxiv.org/abs/1603.05201)

  Args:
    features: A `Tensor` with type `float`, `double`, `int32`, `int64`, `uint8`,
      `int16`, or `int8`.
    name: A name for the operation (optional).
    axis: The axis that the output values are concatenated along. Default is -1.

  Returns:
    A `Tensor` with the same type as `features`.
  """
  with ops.name_scope(name, "CRelu", [features]) as name:
    features = ops.convert_to_tensor(features, name="features")
    c = array_ops.concat([features, -features], axis, name=name)
    return gen_nn_ops.relu(c)


@tf_export("nn.crelu", v1=[])
def crelu_v2(features, axis=-1, name=None):
  return crelu(features, name=name, axis=axis)
crelu_v2.__doc__ = crelu.__doc__


@tf_export("nn.relu6")
def relu6(features, name=None):
  """Computes Rectified Linear 6: `min(max(features, 0), 6)`.

  Source: [Convolutional Deep Belief Networks on CIFAR-10. A.
  Krizhevsky](http://www.cs.utoronto.ca/~kriz/conv-cifar10-aug2010.pdf)

  Args:
    features: A `Tensor` with type `float`, `double`, `int32`, `int64`, `uint8`,
      `int16`, or `int8`.
    name: A name for the operation (optional).

  Returns:
    A `Tensor` with the same type as `features`.
  """
  with ops.name_scope(name, "Relu6", [features]) as name:
    features = ops.convert_to_tensor(features, name="features")
    return gen_nn_ops.relu6(features, name=name)


@tf_export("nn.leaky_relu")
def leaky_relu(features, alpha=0.2, name=None):
  """Compute the Leaky ReLU activation function.

  "Rectifier Nonlinearities Improve Neural Network Acoustic Models"
  AL Maas, AY Hannun, AY Ng - Proc. ICML, 2013
  https://ai.stanford.edu/~amaas/papers/relu_hybrid_icml2013_final.pdf

  Args:
    features: A `Tensor` representing preactivation values. Must be one of
      the following types: `float16`, `float32`, `float64`, `int32`, `int64`.
    alpha: Slope of the activation function at x < 0.
    name: A name for the operation (optional).

  Returns:
    The activation value.
  """
  with ops.name_scope(name, "LeakyRelu", [features, alpha]) as name:
    features = ops.convert_to_tensor(features, name="features")
    if features.dtype.is_integer:
      features = math_ops.to_float(features)
<<<<<<< HEAD
    if isinstance(alpha, np.ndarray):
      alpha = np.asscalar(alpha)
    return gen_nn_ops.leaky_relu(features, alpha=alpha, name=name)
=======
    if compat.forward_compatible(2018, 11, 1):
      if isinstance(alpha, np.ndarray):
        alpha = alpha.item()
      return gen_nn_ops.leaky_relu(features, alpha=alpha, name=name)
    alpha = ops.convert_to_tensor(alpha, dtype=features.dtype, name="alpha")
    return math_ops.maximum(alpha * features, features, name=name)
>>>>>>> 6d594251


def _flatten_outer_dims(logits):
  """Flattens logits' outer dimensions and keep its last dimension."""
  rank = array_ops.rank(logits)
  last_dim_size = array_ops.slice(
      array_ops.shape(logits), [math_ops.subtract(rank, 1)], [1])
  output = array_ops.reshape(logits, array_ops.concat([[-1], last_dim_size], 0))

  # Set output shape if known.
  if not context.executing_eagerly():
    shape = logits.get_shape()
    if shape is not None and shape.dims is not None:
      shape = shape.as_list()
      product = 1
      product_valid = True
      for d in shape[:-1]:
        if d is None:
          product_valid = False
          break
        else:
          product *= d
      if product_valid:
        output_shape = [product, shape[-1]]
        output.set_shape(output_shape)

  return output


def _softmax(logits, compute_op, dim=-1, name=None):
  """Helper function for softmax and log_softmax.

  It reshapes and transposes the input logits into a 2-D Tensor and then invokes
  the tf.nn._softmax or tf.nn._log_softmax function. The output would be
  transposed and reshaped back.

  Args:
    logits: A non-empty `Tensor`. Must be one of the following types: `half`,
      `float32`, `float64`.
    compute_op: Either gen_nn_ops.softmax or gen_nn_ops.log_softmax
    dim: The dimension softmax would be performed on. The default is -1 which
      indicates the last dimension.
    name: A name for the operation (optional).

  Returns:
    A `Tensor`. Has the same type as `logits`. Same shape as `logits`.
  Raises:
    InvalidArgumentError: if `logits` is empty or `dim` is beyond the last
      dimension of `logits`.
  """

  def _swap_axis(logits, dim_index, last_index, name=None):
    """Swaps logits's dim_index and last_index."""
    return array_ops.transpose(
        logits,
        array_ops.concat([
            math_ops.range(dim_index), [last_index],
            math_ops.range(dim_index + 1, last_index), [dim_index]
        ], 0),
        name=name)

  logits = ops.convert_to_tensor(logits)

  # We need its original shape for shape inference.
  shape = logits.get_shape()
  is_last_dim = (dim is -1) or (dim == shape.ndims - 1)

  if is_last_dim:
    return compute_op(logits, name=name)

  dim_val = dim
  if isinstance(dim, ops.Tensor):
    dim_val = tensor_util.constant_value(dim)
  if dim_val is not None and (dim_val < -shape.ndims or dim_val >= shape.ndims):
    raise errors_impl.InvalidArgumentError(
        None, None,
        "Dimension (%d) must be in the range [%d, %d) where %d is the number of"
        " dimensions in the input." % (dim_val, -shape.ndims, shape.ndims,
                                       shape.ndims))

  # If dim is not the last dimension, we have to do a transpose so that we can
  # still perform softmax on its last dimension.

  # In case dim is negative (and is not last dimension -1), add shape.ndims
  ndims = array_ops.rank(logits)
  if not isinstance(dim, ops.Tensor):
    if dim < 0:
      dim += ndims
  else:
    dim = array_ops.where(math_ops.less(dim, 0), dim + ndims, dim)

  # Swap logits' dimension of dim and its last dimension.
  input_rank = array_ops.rank(logits)
  dim_axis = dim % shape.ndims
  logits = _swap_axis(logits, dim_axis, math_ops.subtract(input_rank, 1))

  # Do the actual softmax on its last dimension.
  output = compute_op(logits)

  output = _swap_axis(
      output, dim_axis, math_ops.subtract(input_rank, 1), name=name)

  # Make shape inference work since transpose may erase its static shape.
  output.set_shape(shape)

  return output


@tf_export(v1=["nn.softmax", "math.softmax"])
@deprecation.deprecated_args(None, "dim is deprecated, use axis instead", "dim")
def softmax(logits, axis=None, name=None, dim=None):
  """Computes softmax activations.

  This function performs the equivalent of

      softmax = tf.exp(logits) / tf.reduce_sum(tf.exp(logits), axis)

  Args:
    logits: A non-empty `Tensor`. Must be one of the following types: `half`,
      `float32`, `float64`.
    axis: The dimension softmax would be performed on. The default is -1 which
      indicates the last dimension.
    name: A name for the operation (optional).
    dim: Deprecated alias for `axis`.

  Returns:
    A `Tensor`. Has the same type and shape as `logits`.

  Raises:
    InvalidArgumentError: if `logits` is empty or `axis` is beyond the last
      dimension of `logits`.
  """
  axis = deprecation.deprecated_argument_lookup("axis", axis, "dim", dim)
  if axis is None:
    axis = -1
  return _softmax(logits, gen_nn_ops.softmax, axis, name)


@tf_export("nn.softmax", "math.softmax", v1=[])
def softmax_v2(logits, axis=None, name=None):
  """Computes softmax activations.

  This function performs the equivalent of

      softmax = tf.exp(logits) / tf.reduce_sum(tf.exp(logits), axis)

  Args:
    logits: A non-empty `Tensor`. Must be one of the following types: `half`,
      `float32`, `float64`.
    axis: The dimension softmax would be performed on. The default is -1 which
      indicates the last dimension.
    name: A name for the operation (optional).

  Returns:
    A `Tensor`. Has the same type and shape as `logits`.

  Raises:
    InvalidArgumentError: if `logits` is empty or `axis` is beyond the last
      dimension of `logits`.
  """
  if axis is None:
    axis = -1
  return _softmax(logits, gen_nn_ops.softmax, axis, name)


@tf_export(v1=["nn.log_softmax", "math.log_softmax"])
@deprecation.deprecated_args(None, "dim is deprecated, use axis instead", "dim")
def log_softmax(logits, axis=None, name=None, dim=None):
  """Computes log softmax activations.

  For each batch `i` and class `j` we have

      logsoftmax = logits - log(reduce_sum(exp(logits), axis))

  Args:
    logits: A non-empty `Tensor`. Must be one of the following types: `half`,
      `float32`, `float64`.
    axis: The dimension softmax would be performed on. The default is -1 which
      indicates the last dimension.
    name: A name for the operation (optional).
    dim: Deprecated alias for `axis`.

  Returns:
    A `Tensor`. Has the same type as `logits`. Same shape as `logits`.

  Raises:
    InvalidArgumentError: if `logits` is empty or `axis` is beyond the last
      dimension of `logits`.
  """
  axis = deprecation.deprecated_argument_lookup("axis", axis, "dim", dim)
  if axis is None:
    axis = -1
  return _softmax(logits, gen_nn_ops.log_softmax, axis, name)


@tf_export("nn.log_softmax", "math.log_softmax", v1=[])
def log_softmax_v2(logits, axis=None, name=None):
  """Computes log softmax activations.

  For each batch `i` and class `j` we have

      logsoftmax = logits - log(reduce_sum(exp(logits), axis))

  Args:
    logits: A non-empty `Tensor`. Must be one of the following types: `half`,
      `float32`, `float64`.
    axis: The dimension softmax would be performed on. The default is -1 which
      indicates the last dimension.
    name: A name for the operation (optional).

  Returns:
    A `Tensor`. Has the same type as `logits`. Same shape as `logits`.

  Raises:
    InvalidArgumentError: if `logits` is empty or `axis` is beyond the last
      dimension of `logits`.
  """
  if axis is None:
    axis = -1
  return _softmax(logits, gen_nn_ops.log_softmax, axis, name)


def _ensure_xent_args(name, sentinel, labels, logits):
  # Make sure that all arguments were passed as named arguments.
  if sentinel is not None:
    raise ValueError("Only call `%s` with "
                     "named arguments (labels=..., logits=..., ...)" % name)
  if labels is None or logits is None:
    raise ValueError("Both labels and logits must be provided.")


@tf_export("nn.softmax_cross_entropy_with_logits", v1=[])
def softmax_cross_entropy_with_logits_v2(labels, logits, axis=-1, name=None):
  """Computes softmax cross entropy between `logits` and `labels`.

  Measures the probability error in discrete classification tasks in which the
  classes are mutually exclusive (each entry is in exactly one class).  For
  example, each CIFAR-10 image is labeled with one and only one label: an image
  can be a dog or a truck, but not both.

  **NOTE:**  While the classes are mutually exclusive, their probabilities
  need not be.  All that is required is that each row of `labels` is
  a valid probability distribution.  If they are not, the computation of the
  gradient will be incorrect.

  If using exclusive `labels` (wherein one and only
  one class is true at a time), see `sparse_softmax_cross_entropy_with_logits`.

  **WARNING:** This op expects unscaled logits, since it performs a `softmax`
  on `logits` internally for efficiency.  Do not call this op with the
  output of `softmax`, as it will produce incorrect results.

  A common use case is to have logits and labels of shape
  `[batch_size, num_classes]`, but higher dimensions are supported, with
  the `axis` argument specifying the class dimension.

  `logits` and `labels` must have the same dtype (either `float16`, `float32`,
  or `float64`).

  Backpropagation will happen into both `logits` and `labels`.  To disallow
  backpropagation into `labels`, pass label tensors through `tf.stop_gradient`
  before feeding it to this function.

  **Note that to avoid confusion, it is required to pass only named arguments to
  this function.**

  Args:
    labels: Each vector along the class dimension should hold a valid
      probability distribution e.g. for the case in which labels are of shape
      `[batch_size, num_classes]`, each row of `labels[i]` must be a valid
      probability distribution.
    logits: Unscaled log probabilities.
    axis: The class dimension. Defaulted to -1 which is the last dimension.
    name: A name for the operation (optional).

  Returns:
    A `Tensor` that contains the softmax cross entropy loss. Its type is the
    same as `logits` and its shape is the same as `labels` except that it does
    not have the last dimension of `labels`.
  """
  return softmax_cross_entropy_with_logits_v2_helper(
      labels=labels, logits=logits, axis=axis, name=name)


@tf_export(v1=["nn.softmax_cross_entropy_with_logits_v2"])
@deprecated_args(None, "dim is deprecated, use axis instead", "dim")
def softmax_cross_entropy_with_logits_v2_helper(
    labels, logits, axis=None, name=None, dim=None):
  """Computes softmax cross entropy between `logits` and `labels`.

  Measures the probability error in discrete classification tasks in which the
  classes are mutually exclusive (each entry is in exactly one class).  For
  example, each CIFAR-10 image is labeled with one and only one label: an image
  can be a dog or a truck, but not both.

  **NOTE:**  While the classes are mutually exclusive, their probabilities
  need not be.  All that is required is that each row of `labels` is
  a valid probability distribution.  If they are not, the computation of the
  gradient will be incorrect.

  If using exclusive `labels` (wherein one and only
  one class is true at a time), see `sparse_softmax_cross_entropy_with_logits`.

  **WARNING:** This op expects unscaled logits, since it performs a `softmax`
  on `logits` internally for efficiency.  Do not call this op with the
  output of `softmax`, as it will produce incorrect results.

  A common use case is to have logits and labels of shape
  `[batch_size, num_classes]`, but higher dimensions are supported, with
  the `axis` argument specifying the class dimension.

  `logits` and `labels` must have the same dtype (either `float16`, `float32`,
  or `float64`).

  Backpropagation will happen into both `logits` and `labels`.  To disallow
  backpropagation into `labels`, pass label tensors through `tf.stop_gradient`
  before feeding it to this function.

  **Note that to avoid confusion, it is required to pass only named arguments to
  this function.**

  Args:
    labels: Each vector along the class dimension should hold a valid
      probability distribution e.g. for the case in which labels are of shape
      `[batch_size, num_classes]`, each row of `labels[i]` must be a valid
      probability distribution.
    logits: Unscaled log probabilities.
    axis: The class dimension. Defaulted to -1 which is the last dimension.
    name: A name for the operation (optional).
    dim: Deprecated alias for axis.

  Returns:
    A `Tensor` that contains the softmax cross entropy loss. Its type is the
    same as `logits` and its shape is the same as `labels` except that it does
    not have the last dimension of `labels`.
  """
  # TODO(pcmurray) Raise an error when the labels do not sum to 1. Note: This
  # could break users who call this with bad labels, but disregard the bad
  # results.
  axis = deprecated_argument_lookup("axis", axis, "dim", dim)
  del dim
  if axis is None:
    axis = -1

  with ops.name_scope(name, "softmax_cross_entropy_with_logits",
                      [logits, labels]) as name:
    logits = ops.convert_to_tensor(logits, name="logits")
    labels = ops.convert_to_tensor(labels, name="labels")
    convert_to_float32 = (
        logits.dtype == dtypes.float16 or logits.dtype == dtypes.bfloat16)
    precise_logits = math_ops.cast(
        logits, dtypes.float32) if convert_to_float32 else logits
    # labels and logits must be of the same type
    labels = math_ops.cast(labels, precise_logits.dtype)
    input_rank = array_ops.rank(precise_logits)
    # For shape inference.
    shape = logits.get_shape()

    # Move the dim to the end if dim is not the last dimension.
    if axis != -1:

      def _move_dim_to_end(tensor, dim_index, rank):
        return array_ops.transpose(
            tensor,
            array_ops.concat([
                math_ops.range(dim_index),
                math_ops.range(dim_index + 1, rank), [dim_index]
            ], 0))

      precise_logits = _move_dim_to_end(precise_logits, axis, input_rank)
      labels = _move_dim_to_end(labels, axis, input_rank)

    input_shape = array_ops.shape(precise_logits)

    # Make precise_logits and labels into matrices.
    precise_logits = _flatten_outer_dims(precise_logits)
    labels = _flatten_outer_dims(labels)

    # Do the actual op computation.
    # The second output tensor contains the gradients.  We use it in
    # _CrossEntropyGrad() in nn_grad but not here.
    cost, unused_backprop = gen_nn_ops.softmax_cross_entropy_with_logits(
        precise_logits, labels, name=name)

    # The output cost shape should be the input minus axis.
    output_shape = array_ops.slice(input_shape, [0],
                                   [math_ops.subtract(input_rank, 1)])
    cost = array_ops.reshape(cost, output_shape)

    # Make shape inference work since reshape and transpose may erase its static
    # shape.
    if not context.executing_eagerly(
    ) and shape is not None and shape.dims is not None:
      shape = shape.as_list()
      del shape[axis]
      cost.set_shape(shape)

    if convert_to_float32:
      return math_ops.cast(cost, logits.dtype)
    else:
      return cost


_XENT_DEPRECATION = """
Future major versions of TensorFlow will allow gradients to flow
into the labels input on backprop by default.

See `tf.nn.softmax_cross_entropy_with_logits_v2`.
"""


@tf_export(v1=["nn.softmax_cross_entropy_with_logits"])
@deprecation.deprecated(date=None, instructions=_XENT_DEPRECATION)
def softmax_cross_entropy_with_logits(
    _sentinel=None,  # pylint: disable=invalid-name
    labels=None,
    logits=None,
    dim=-1,
    name=None,
    axis=None):
  """Computes softmax cross entropy between `logits` and `labels`.

  Measures the probability error in discrete classification tasks in which the
  classes are mutually exclusive (each entry is in exactly one class).  For
  example, each CIFAR-10 image is labeled with one and only one label: an image
  can be a dog or a truck, but not both.

  **NOTE:**  While the classes are mutually exclusive, their probabilities
  need not be.  All that is required is that each row of `labels` is
  a valid probability distribution.  If they are not, the computation of the
  gradient will be incorrect.

  If using exclusive `labels` (wherein one and only
  one class is true at a time), see `sparse_softmax_cross_entropy_with_logits`.

  **WARNING:** This op expects unscaled logits, since it performs a `softmax`
  on `logits` internally for efficiency.  Do not call this op with the
  output of `softmax`, as it will produce incorrect results.

  A common use case is to have logits and labels of shape
  `[batch_size, num_classes]`, but higher dimensions are supported, with
  the `dim` argument specifying the class dimension.

  Backpropagation will happen only into `logits`.  To calculate a cross entropy
  loss that allows backpropagation into both `logits` and `labels`, see
  `tf.nn.softmax_cross_entropy_with_logits_v2`.

  **Note that to avoid confusion, it is required to pass only named arguments to
  this function.**

  Args:
    _sentinel: Used to prevent positional parameters. Internal, do not use.
    labels: Each vector along the class dimension should hold a valid
      probability distribution e.g. for the case in which labels are of shape
      `[batch_size, num_classes]`, each row of `labels[i]` must be a valid
      probability distribution.
    logits: Unscaled log probabilities.
    dim: The class dimension. Defaulted to -1 which is the last dimension.
    name: A name for the operation (optional).
    axis: Alias for dim.

  Returns:
    A `Tensor` that contains the softmax cross entropy loss. Its type is the
    same as `logits` and its shape is the same as `labels` except that it does
    not have the last dimension of `labels`.
  """
  dim = deprecated_argument_lookup("axis", axis, "dim", dim)
  _ensure_xent_args("softmax_cross_entropy_with_logits", _sentinel, labels,
                    logits)

  with ops.name_scope(name, "softmax_cross_entropy_with_logits_sg",
                      [logits, labels]) as name:
    labels = array_ops.stop_gradient(labels, name="labels_stop_gradient")

  return softmax_cross_entropy_with_logits_v2(
      labels=labels, logits=logits, axis=dim, name=name)


@tf_export("nn.sparse_softmax_cross_entropy_with_logits")
def sparse_softmax_cross_entropy_with_logits(
    _sentinel=None,  # pylint: disable=invalid-name
    labels=None,
    logits=None,
    name=None):
  """Computes sparse softmax cross entropy between `logits` and `labels`.

  Measures the probability error in discrete classification tasks in which the
  classes are mutually exclusive (each entry is in exactly one class).  For
  example, each CIFAR-10 image is labeled with one and only one label: an image
  can be a dog or a truck, but not both.

  **NOTE:**  For this operation, the probability of a given label is considered
  exclusive.  That is, soft classes are not allowed, and the `labels` vector
  must provide a single specific index for the true class for each row of
  `logits` (each minibatch entry).  For soft softmax classification with
  a probability distribution for each entry, see
  `softmax_cross_entropy_with_logits_v2`.

  **WARNING:** This op expects unscaled logits, since it performs a `softmax`
  on `logits` internally for efficiency.  Do not call this op with the
  output of `softmax`, as it will produce incorrect results.

  A common use case is to have logits of shape
  `[batch_size, num_classes]` and have labels of shape
  `[batch_size]`, but higher dimensions are supported, in which
  case the `dim`-th dimension is assumed to be of size `num_classes`.
  `logits` must have the dtype of `float16`, `float32`, or `float64`, and
  `labels` must have the dtype of `int32` or `int64`.

  **Note that to avoid confusion, it is required to pass only named arguments to
  this function.**

  Args:
    _sentinel: Used to prevent positional parameters. Internal, do not use.
    labels: `Tensor` of shape `[d_0, d_1, ..., d_{r-1}]` (where `r` is rank of
      `labels` and result) and dtype `int32` or `int64`. Each entry in `labels`
      must be an index in `[0, num_classes)`. Other values will raise an
      exception when this op is run on CPU, and return `NaN` for corresponding
      loss and gradient rows on GPU.
    logits: Unscaled log probabilities of shape
      `[d_0, d_1, ..., d_{r-1}, num_classes]` and dtype `float16`, `float32`, or
      `float64`.
    name: A name for the operation (optional).

  Returns:
    A `Tensor` of the same shape as `labels` and of the same type as `logits`
    with the softmax cross entropy loss.

  Raises:
    ValueError: If logits are scalars (need to have rank >= 1) or if the rank
      of the labels is not equal to the rank of the logits minus one.
  """
  _ensure_xent_args("sparse_softmax_cross_entropy_with_logits", _sentinel,
                    labels, logits)

  # TODO(pcmurray) Raise an error when the label is not an index in
  # [0, num_classes). Note: This could break users who call this with bad
  # labels, but disregard the bad results.

  # Reshape logits and labels to rank 2.
  with ops.name_scope(name, "SparseSoftmaxCrossEntropyWithLogits",
                      [labels, logits]):
    labels = ops.convert_to_tensor(labels)
    logits = ops.convert_to_tensor(logits)
    precise_logits = math_ops.cast(logits, dtypes.float32) if (dtypes.as_dtype(
        logits.dtype) == dtypes.float16) else logits

    # Store label shape for result later.
    labels_static_shape = labels.get_shape()
    labels_shape = array_ops.shape(labels)
    static_shapes_fully_defined = (
        labels_static_shape.is_fully_defined() and
        logits.get_shape()[:-1].is_fully_defined())
    if logits.get_shape().ndims is not None and logits.get_shape().ndims == 0:
      raise ValueError(
          "Logits cannot be scalars - received shape %s." % logits.get_shape())
    if logits.get_shape().ndims is not None and (
        labels_static_shape.ndims is not None and
        labels_static_shape.ndims != logits.get_shape().ndims - 1):
      raise ValueError("Rank mismatch: Rank of labels (received %s) should "
                       "equal rank of logits minus 1 (received %s)." %
                       (labels_static_shape.ndims, logits.get_shape().ndims))
    if (static_shapes_fully_defined and
        labels_static_shape != logits.get_shape()[:-1]):
      raise ValueError("Shape mismatch: The shape of labels (received %s) "
                       "should equal the shape of logits except for the last "
                       "dimension (received %s)." % (labels_static_shape,
                                                     logits.get_shape()))
    # Check if no reshapes are required.
    if logits.get_shape().ndims == 2:
      cost, _ = gen_nn_ops.sparse_softmax_cross_entropy_with_logits(
          precise_logits, labels, name=name)
      if logits.dtype == dtypes.float16:
        return math_ops.cast(cost, dtypes.float16)
      else:
        return cost

    # Perform a check of the dynamic shapes if the static shapes are not fully
    # defined.
    shape_checks = []
    if not static_shapes_fully_defined:
      shape_checks.append(
          check_ops.assert_equal(
              array_ops.shape(labels),
              array_ops.shape(logits)[:-1]))
    with ops.control_dependencies(shape_checks):
      # Reshape logits to 2 dim, labels to 1 dim.
      num_classes = array_ops.shape(logits)[array_ops.rank(logits) - 1]
      precise_logits = array_ops.reshape(precise_logits, [-1, num_classes])
      labels = array_ops.reshape(labels, [-1])
      # The second output tensor contains the gradients.  We use it in
      # _CrossEntropyGrad() in nn_grad but not here.
      cost, _ = gen_nn_ops.sparse_softmax_cross_entropy_with_logits(
          precise_logits, labels, name=name)
      cost = array_ops.reshape(cost, labels_shape)
      cost.set_shape(labels_static_shape)
      if logits.dtype == dtypes.float16:
        return math_ops.cast(cost, dtypes.float16)
      else:
        return cost


@tf_export("nn.avg_pool")
def avg_pool(value, ksize, strides, padding, data_format="NHWC", name=None):
  """Performs the average pooling on the input.

  Each entry in `output` is the mean of the corresponding size `ksize`
  window in `value`.

  Args:
    value: A 4-D `Tensor` of shape `[batch, height, width, channels]` and type
      `float32`, `float64`, `qint8`, `quint8`, or `qint32`.
    ksize: A list or tuple of 4 ints. The size of the window for each dimension
      of the input tensor.
    strides: A list or tuple of 4 ints. The stride of the sliding window for
      each dimension of the input tensor.
    padding: A string, either `'VALID'` or `'SAME'`. The padding algorithm.
      See the "returns" section of `tf.nn.convolution` for details.
    data_format: A string. 'NHWC' and 'NCHW' are supported.
    name: Optional name for the operation.

  Returns:
    A `Tensor` with the same type as `value`.  The average pooled output tensor.
  """
  with ops.name_scope(name, "AvgPool", [value]) as name:
    value = ops.convert_to_tensor(value, name="input")
    return gen_nn_ops.avg_pool(
        value,
        ksize=ksize,
        strides=strides,
        padding=padding,
        data_format=data_format,
        name=name)


@tf_export("nn.max_pool")
def max_pool(value, ksize, strides, padding, data_format="NHWC", name=None):
  """Performs the max pooling on the input.

  Args:
    value: A 4-D `Tensor` of the format specified by `data_format`.
    ksize: An int or list of `ints` that has length `1`, `2` or `4`.
      The size of the window for each dimension of the input tensor.
    strides: An int or list of `ints` that has length `1`, `2` or `4`.
      The stride of the sliding window for each dimension of the input tensor.
    padding: A string, either `'VALID'` or `'SAME'`. The padding algorithm.
      See the "returns" section of `tf.nn.convolution` for details.
    data_format: A string. 'NHWC', 'NCHW' and 'NCHW_VECT_C' are supported.
    name: Optional name for the operation.

  Returns:
    A `Tensor` of format specified by `data_format`.
    The max pooled output tensor.
  """
  with ops.name_scope(name, "MaxPool", [value]) as name:
    value = ops.convert_to_tensor(value, name="input")
    if data_format is None:
      data_format = "NHWC"

    channel_index = 1 if data_format.startswith("NC") else 3
    ksize = _get_sequence(ksize, 2, channel_index, "ksize")
    strides = _get_sequence(strides, 2, channel_index, "strides")

    return gen_nn_ops.max_pool(
        value,
        ksize=ksize,
        strides=strides,
        padding=padding,
        data_format=data_format,
        name=name)


# pylint: disable=redefined-builtin
@tf_export("nn.max_pool1d")
def max_pool1d(input, ksize, strides, padding, data_format="NWC", name=None):
  """Performs the max pooling on the input.

  Note internally this op reshapes and uses the underlying 2d operation.

  Args:
    input: A 3-D `Tensor` of the format specified by `data_format`.
    ksize: An int or list of `ints` that has length `1` or `3`. The size of the
      window for each dimension of the input tensor.
    strides: An int or list of `ints` that has length `1` or `3`. The stride of
      the sliding window for each dimension of the input tensor.
    padding: A string, either `'VALID'` or `'SAME'`. The padding algorithm. See
      the "returns" section of `tf.nn.convolution` for details.
    data_format: An optional string from: "NWC", "NCW". Defaults to "NWC".
    name: A name for the operation (optional).

  Returns:
    A `Tensor` of format specified by `data_format`.
    The max pooled output tensor.
  """
  with ops.name_scope(name, "MaxPool1d", [input]) as name:
    if data_format is None:
      data_format = "NWC"
    channel_index = 1 if data_format.startswith("NC") else 2
    ksize = [1] + _get_sequence(ksize, 1, channel_index, "ksize")
    strides = [1] + _get_sequence(strides, 1, channel_index, "strides")

    data_format = "NHWC" if data_format == "NWC" else "NCHW"
    expanding_dim = 1 if data_format == "NWC" else 2

    input = array_ops.expand_dims_v2(input, expanding_dim)
    result = gen_nn_ops.max_pool(
        input,
        ksize=ksize,
        strides=strides,
        padding=padding,
        data_format=data_format,
        name=name)
    return array_ops.squeeze(result, expanding_dim)


# pylint: enable=redefined-builtin


# pylint: disable=redefined-builtin
@tf_export("nn.max_pool3d")
def max_pool3d(input, ksize, strides, padding, data_format="NDHWC", name=None):
  """Performs the max pooling on the input.

  Args:
    input: A 5-D `Tensor` of the format specified by `data_format`.
    ksize: An int or list of `ints` that has length `1`, `3` or `5`. The size of
      the window for each dimension of the input tensor.
    strides: An int or list of `ints` that has length `1`, `3` or `5`. The
      stride of the sliding window for each dimension of the input tensor.
    padding: A string, either `'VALID'` or `'SAME'`. The padding algorithm. See
      the "returns" section of `tf.nn.convolution` for details.
    data_format: An optional string from: "NDHWC", "NCDHW". Defaults to "NDHWC".
      The data format of the input and output data. With the default format
      "NDHWC", the data is stored in the order of: [batch, in_depth, in_height,
        in_width, in_channels]. Alternatively, the format could be "NCDHW", the
      data storage order is: [batch, in_channels, in_depth, in_height,
        in_width].
    name: A name for the operation (optional).

  Returns:
    A `Tensor` of format specified by `data_format`.
    The max pooled output tensor.
  """
  with ops.name_scope(name, "MaxPool3D", [input]) as name:
    if data_format is None:
      data_format = "NDHWC"
    channel_index = 1 if data_format.startswith("NC") else 4

    ksize = _get_sequence(ksize, 3, channel_index, "ksize")
    strides = _get_sequence(strides, 3, channel_index, "strides")

    return gen_nn_ops.max_pool3d(
        input,
        ksize=ksize,
        strides=strides,
        padding=padding,
        data_format=data_format,
        name=name)
# pylint: enable=redefined-builtin


# pylint: disable=redefined-builtin
@tf_export("nn.max_pool_with_argmax", v1=[])
def max_pool_with_argmax_v2(input,
                            ksize,
                            strides,
                            padding,
                            data_format="NHWC",
                            output_dtype=dtypes.int64,
                            name=None):
  """Performs max pooling on the input and outputs both max values and indices.

  The indices in `argmax` are flattened, so that a maximum value at position
  `[b, y, x, c]` becomes flattened index
  `((b * height + y) * width + x) * channels + c`.

  The indices returned are always in `[0, height) x [0, width)` before
  flattening, even if padding is involved and the mathematically correct answer
  is outside (either negative or too large).  This is a bug, but fixing it is
  difficult to do in a safe backwards compatible way, especially due to
  flattening.

  Args:
    input: A `Tensor`. Must be one of the following types: `float32`, `float64`,
      `int32`, `uint8`, `int16`, `int8`, `int64`, `bfloat16`, `uint16`, `half`,
      `uint32`, `uint64`.
      4-D with shape `[batch, height, width, channels]`.  Input to pool over.
    ksize: An int or list of `ints` that has length `1`, `2` or `4`.
      The size of the window for each dimension of the input tensor.
    strides: An int or list of `ints` that has length `1`, `2` or `4`.
      The stride of the sliding window for each dimension of the
      input tensor.
    padding: A `string` from: `"SAME", "VALID"`.
      The type of padding algorithm to use.
    data_format: An optional `string`, must be set to `"NHWC"`. Defaults to
      `"NHWC"`.
      Specify the data format of the input and output data.
    output_dtype: An optional `tf.DType` from: `tf.int32, tf.int64`.
      Defaults to `tf.int64`.
      The dtype of the returned argmax tensor.
    name: A name for the operation (optional).

  Returns:
    A tuple of `Tensor` objects (output, argmax).

    output: A `Tensor`. Has the same type as `input`.
    argmax: A `Tensor` of type `output_dtype`.
  """

  if data_format != "NHWC":
    raise ValueError("Data formats other than 'NHWC' are not yet supported")

  ksize = _get_sequence(ksize, 2, 3, "ksize")
  strides = _get_sequence(strides, 2, 3, "strides")

  return gen_nn_ops.max_pool_with_argmax(input=input,
                                         ksize=ksize,
                                         strides=strides,
                                         padding=padding,
                                         Targmax=output_dtype,
                                         name=name)


@tf_export(v1=["nn.max_pool_with_argmax"])
def max_pool_with_argmax_v1(input,  # pylint: disable=missing-docstring,invalid-name
                            ksize,
                            strides,
                            padding,
                            data_format="NHWC",
                            Targmax=None,  # pylint: disable=invalid-name
                            name=None,
                            output_dtype=None):
  if data_format != "NHWC":
    raise ValueError("Data formats other than 'NHWC' are not yet supported")

  Targmax = deprecated_argument_lookup(
      "output_dtype", output_dtype, "Targmax", Targmax)
  if Targmax is None:
    Targmax = dtypes.int64
  return gen_nn_ops.max_pool_with_argmax(
      input, ksize, strides, padding, Targmax, name)

max_pool_with_argmax_v1.__doc__ = gen_nn_ops.max_pool_with_argmax.__doc__
# pylint: enable=redefined-builtin


@ops.RegisterStatistics("Conv2D", "flops")
def _calc_conv_flops(graph, node):
  """Calculates the compute resources needed for Conv2D."""
  input_shape = graph_util.tensor_shape_from_node_def_name(graph, node.input[0])
  input_shape.assert_is_fully_defined()
  filter_shape = graph_util.tensor_shape_from_node_def_name(
      graph, node.input[1])
  filter_shape.assert_is_fully_defined()
  output_shape = graph_util.tensor_shape_from_node_def_name(graph, node.name)
  output_shape.assert_is_fully_defined()
  filter_height = int(filter_shape[0])
  filter_width = int(filter_shape[1])
  filter_in_depth = int(filter_shape[2])
  output_count = np.prod(output_shape.as_list(), dtype=np.int64)
  return ops.OpStats(
      "flops",
      (output_count * filter_in_depth * filter_height * filter_width * 2))


@ops.RegisterStatistics("DepthwiseConv2dNative", "flops")
def _calc_depthwise_conv_flops(graph, node):
  """Calculates the compute resources needed for DepthwiseConv2dNative."""
  input_shape = graph_util.tensor_shape_from_node_def_name(graph, node.input[0])
  input_shape.assert_is_fully_defined()
  filter_shape = graph_util.tensor_shape_from_node_def_name(
      graph, node.input[1])
  filter_shape.assert_is_fully_defined()
  output_shape = graph_util.tensor_shape_from_node_def_name(graph, node.name)
  output_shape.assert_is_fully_defined()
  filter_height = int(filter_shape[0])
  filter_width = int(filter_shape[1])
  output_count = np.prod(output_shape.as_list(), dtype=np.int64)
  return ops.OpStats("flops", (output_count * filter_height * filter_width * 2))


@ops.RegisterStatistics("BiasAdd", "flops")
def _calc_bias_add_flops(graph, node):
  """Calculates the computing needed for BiasAdd."""
  input_shape = graph_util.tensor_shape_from_node_def_name(graph, node.input[0])
  input_shape.assert_is_fully_defined()
  input_count = np.prod(input_shape.as_list())
  return ops.OpStats("flops", input_count)


@tf_export(v1=["nn.xw_plus_b"])
def xw_plus_b(x, weights, biases, name=None):  # pylint: disable=invalid-name
  """Computes matmul(x, weights) + biases.

  Args:
    x: a 2D tensor.  Dimensions typically: batch, in_units
    weights: a 2D tensor.  Dimensions typically: in_units, out_units
    biases: a 1D tensor.  Dimensions: out_units
    name: A name for the operation (optional).  If not specified
      "xw_plus_b" is used.

  Returns:
    A 2-D Tensor computing matmul(x, weights) + biases.
    Dimensions typically: batch, out_units.
  """
  with ops.name_scope(name, "xw_plus_b", [x, weights, biases]) as name:
    x = ops.convert_to_tensor(x, name="x")
    weights = ops.convert_to_tensor(weights, name="weights")
    biases = ops.convert_to_tensor(biases, name="biases")
    mm = math_ops.matmul(x, weights)
    return bias_add(mm, biases, name=name)


def xw_plus_b_v1(x, weights, biases, name=None):  # pylint: disable=invalid-name
  """Computes matmul(x, weights) + biases.

  This is a deprecated version of that will soon be removed.

  Args:
    x: a 2D tensor.  Dimensions typically: batch, in_units
    weights: a 2D tensor.  Dimensions typically: in_units, out_units
    biases: a 1D tensor.  Dimensions: out_units
    name: A name for the operation (optional).  If not specified
      "xw_plus_b_v1" is used.

  Returns:
    A 2-D Tensor computing matmul(x, weights) + biases.
    Dimensions typically: batch, out_units.
  """
  with ops.name_scope(name, "xw_plus_b_v1", [x, weights, biases]) as name:
    x = ops.convert_to_tensor(x, name="x")
    weights = ops.convert_to_tensor(weights, name="weights")
    biases = ops.convert_to_tensor(biases, name="biases")
    mm = math_ops.matmul(x, weights)
    return bias_add_v1(mm, biases, name=name)


def _get_noise_shape(x, noise_shape):
  # If noise_shape is none return immediately.
  if noise_shape is None:
    return array_ops.shape(x)

  try:
    # Best effort to figure out the intended shape.
    # If not possible, let the op to handle it.
    # In eager mode exception will show up.
    noise_shape_ = tensor_shape.as_shape(noise_shape)
  except (TypeError, ValueError):
    return noise_shape

  if x.shape.dims is not None and len(x.shape.dims) == len(noise_shape_.dims):
    new_dims = []
    for i, dim in enumerate(x.shape.dims):
      if noise_shape_.dims[i].value is None and dim.value is not None:
        new_dims.append(dim.value)
      else:
        new_dims.append(noise_shape_.dims[i].value)
    return tensor_shape.TensorShape(new_dims)

  return noise_shape


@tf_export(v1=["nn.dropout"])
@deprecation.deprecated_args(None, "Please use `rate` instead of `keep_prob`. "
                             "Rate should be set to `rate = 1 - keep_prob`.",
                             "keep_prob")
def dropout(x, keep_prob=None, noise_shape=None, seed=None, name=None,
            rate=None):  # pylint: disable=invalid-name
  """Computes dropout.

  For each element of `x`, with probability `rate`, outputs `0`, and otherwise
  scales up the input by `1 / (1-rate)`. The scaling is such that the expected
  sum is unchanged.

  By default, each element is kept or dropped independently.  If `noise_shape`
  is specified, it must be
  [broadcastable](http://docs.scipy.org/doc/numpy/user/basics.broadcasting.html)
  to the shape of `x`, and only dimensions with `noise_shape[i] == shape(x)[i]`
  will make independent decisions.  For example, if `shape(x) = [k, l, m, n]`
  and `noise_shape = [k, 1, 1, n]`, each batch and channel component will be
  kept independently and each row and column will be kept or not kept together.

  Args:
    x: A floating point tensor.
    keep_prob: (deprecated) A deprecated alias for `(1-rate)`.
    noise_shape: A 1-D `Tensor` of type `int32`, representing the
      shape for randomly generated keep/drop flags.
    seed: A Python integer. Used to create random seeds. See
      `tf.set_random_seed` for behavior.
    name: A name for this operation (optional).
    rate: A scalar `Tensor` with the same type as `x`. The probability that each
      element of `x` is discarded.

  Returns:
    A Tensor of the same shape of `x`.

  Raises:
    ValueError: If `rate` is not in `[0, 1)` or if `x` is not a floating
      point tensor.
  """
  try:
    keep = 1. - keep_prob if keep_prob is not None else None
  except TypeError:
    raise ValueError("keep_prob must be a floating point number or Tensor "
                     "(got %r)" % keep_prob)

  rate = deprecation.deprecated_argument_lookup(
      "rate", rate,
      "keep_prob", keep)

  if rate is None:
    raise ValueError("You must provide a rate to dropout.")

  return dropout_v2(x, rate, noise_shape=noise_shape, seed=seed, name=name)


@tf_export("nn.dropout", v1=[])
def dropout_v2(x, rate, noise_shape=None, seed=None, name=None):  # pylint: disable=invalid-name
  """Computes dropout.

  With probability `rate`, drops elements of `x`. Input that are kept are
  scaled up by `1 / (1 - rate)`, otherwise outputs `0`.  The scaling is so that
  the expected sum is unchanged.

  By default, each element is kept or dropped independently.  If `noise_shape`
  is specified, it must be
  [broadcastable](http://docs.scipy.org/doc/numpy/user/basics.broadcasting.html)
  to the shape of `x`, and only dimensions with `noise_shape[i] == shape(x)[i]`
  will make independent decisions.  For example, if `shape(x) = [k, l, m, n]`
  and `noise_shape = [k, 1, 1, n]`, each batch and channel component will be
  kept independently and each row and column will be kept or not kept together.

  Args:
    x: A floating point tensor.
    rate: A scalar `Tensor` with the same type as x. The probability
      that each element is dropped. For example, setting rate=0.1 would drop
      10% of input elements.
    noise_shape: A 1-D `Tensor` of type `int32`, representing the
      shape for randomly generated keep/drop flags.
    seed: A Python integer. Used to create random seeds. See
      `tf.set_random_seed`
      for behavior.
    name: A name for this operation (optional).

  Returns:
    A Tensor of the same shape of `x`.

  Raises:
    ValueError: If `keep_prob` is not in `(0, 1]` or if `x` is not a floating
      point tensor.
  """
  with ops.name_scope(name, "dropout", [x]) as name:
    x = ops.convert_to_tensor(x, name="x")
    if not x.dtype.is_floating:
      raise ValueError("x has to be a floating point tensor since it's going to"
                       " be scaled. Got a %s tensor instead." % x.dtype)
    if isinstance(rate, numbers.Real) and not (rate >= 0 and rate < 1):
      raise ValueError("rate must be a scalar tensor or a float in the "
                       "range [0, 1), got %g" % rate)

    # Early return if nothing needs to be dropped.
    if isinstance(rate, numbers.Real) and rate == 0:
      return x
    if context.executing_eagerly():
      if isinstance(rate, ops.EagerTensor):
        if rate.numpy() == 0:
          return x
    else:
      rate = ops.convert_to_tensor(
          rate, dtype=x.dtype, name="rate")
      rate.get_shape().assert_is_compatible_with(tensor_shape.scalar())

      # Do nothing if we know rate == 0
      if tensor_util.constant_value(rate) == 0:
        return x

    noise_shape = _get_noise_shape(x, noise_shape)
    # Sample a uniform distribution on [0.0, 1.0) and select values larger than
    # rate.
    #
    # NOTE: Random uniform actually can only generate 2^23 floats on [1.0, 2.0)
    # and subtract 1.0.
    random_tensor = random_ops.random_uniform(
        noise_shape, seed=seed, dtype=x.dtype)
    keep_prob = 1 - rate
    scale = 1 / keep_prob
    # NOTE: if (1.0 + rate) - 1 is equal to rate, then we want to consider that
    # float to be selected, hence we use a >= comparison.
    keep_mask = random_tensor >= rate
    ret = x * scale * math_ops.cast(keep_mask, x.dtype)
    if not context.executing_eagerly():
      ret.set_shape(x.get_shape())
    return ret


@tf_export("math.top_k", "nn.top_k")
def top_k(input, k=1, sorted=True, name=None):  # pylint: disable=redefined-builtin
  """Finds values and indices of the `k` largest entries for the last dimension.

  If the input is a vector (rank=1), finds the `k` largest entries in the vector
  and outputs their values and indices as vectors.  Thus `values[j]` is the
  `j`-th largest entry in `input`, and its index is `indices[j]`.

  For matrices (resp. higher rank input), computes the top `k` entries in each
  row (resp. vector along the last dimension).  Thus,

      values.shape = indices.shape = input.shape[:-1] + [k]

  If two elements are equal, the lower-index element appears first.

  Args:
    input: 1-D or higher `Tensor` with last dimension at least `k`.
    k: 0-D `int32` `Tensor`.  Number of top elements to look for along the last
      dimension (along each row for matrices).
    sorted: If true the resulting `k` elements will be sorted by the values in
      descending order.
    name: Optional name for the operation.

  Returns:
    values: The `k` largest elements along each last dimensional slice.
    indices: The indices of `values` within the last dimension of `input`.
  """
  return gen_nn_ops.top_kv2(input, k=k, sorted=sorted, name=name)


def nth_element(input, n, reverse=False, name=None):  # pylint: disable=redefined-builtin
  r"""Finds values of the `n`-th order statistic for the last dmension.

  If the input is a vector (rank-1), finds the entries which is the nth-smallest
  value in the vector and outputs their values as scalar tensor.

  For matrices (resp. higher rank input), computes the entries which is the
  nth-smallest value in each row (resp. vector along the last dimension). Thus,

      values.shape = input.shape[:-1]

  Args:
    input: 1-D or higher `Tensor` with last dimension at least `n+1`.
    n: A `Tensor` of type `int32`.
      0-D. Position of sorted vector to select along the last dimension (along
      each row for matrices). Valid range of n is `[0, input.shape[:-1])`
    reverse: An optional `bool`. Defaults to `False`.
      When set to True, find the nth-largest value in the vector and vice
      versa.
    name: A name for the operation (optional).

  Returns:
    A `Tensor`. Has the same type as `input`.
    The `n`-th order statistic along each last dimensional slice.
  """
  return gen_nn_ops.nth_element(input, n, reverse=reverse, name=name)


@tf_export(v1=["nn.fractional_max_pool"])
@deprecation.deprecated(date=None, instructions="`seed2` and `deterministic` "
                        "args are deprecated.  Use fractional_max_pool_v2.")
def fractional_max_pool(value,
                        pooling_ratio,
                        pseudo_random=False,
                        overlapping=False,
                        deterministic=False,
                        seed=0,
                        seed2=0,
                        name=None):   # pylint: disable=redefined-builtin
  r"""Performs fractional max pooling on the input.

  This is a deprecated version of `fractional_max_pool`.

  Fractional max pooling is slightly different than regular max pooling.  In
  regular max pooling, you downsize an input set by taking the maximum value of
  smaller N x N subsections of the set (often 2x2), and try to reduce the set by
  a factor of N, where N is an integer.  Fractional max pooling, as you might
  expect from the word "fractional", means that the overall reduction ratio N
  does not have to be an integer.

  The sizes of the pooling regions are generated randomly but are fairly
  uniform.  For example, let's look at the height dimension, and the constraints
  on the list of rows that will be pool boundaries.

  First we define the following:

  1.  input_row_length : the number of rows from the input set
  2.  output_row_length : which will be smaller than the input
  3.  alpha = input_row_length / output_row_length : our reduction ratio
  4.  K = floor(alpha)
  5.  row_pooling_sequence : this is the result list of pool boundary rows

  Then, row_pooling_sequence should satisfy:

  1.  a[0] = 0 : the first value of the sequence is 0
  2.  a[end] = input_row_length : the last value of the sequence is the size
  3.  K <= (a[i+1] - a[i]) <= K+1 : all intervals are K or K+1 size
  4.  length(row_pooling_sequence) = output_row_length+1

  For more details on fractional max pooling, see this paper: [Benjamin Graham,
  Fractional Max-Pooling](http://arxiv.org/abs/1412.6071)

  Args:
    value: A `Tensor`. 4-D with shape `[batch, height, width, channels]`.
    pooling_ratio: A list of `floats` that has length >= 4.  Pooling ratio for
      each dimension of `value`, currently only supports row and col dimension
      and should be >= 1.0. For example, a valid pooling ratio looks like [1.0,
      1.44, 1.73, 1.0]. The first and last elements must be 1.0 because we don't
      allow pooling on batch and channels dimensions.  1.44 and 1.73 are pooling
      ratio on height and width dimensions respectively.
    pseudo_random: An optional `bool`.  Defaults to `False`. When set to `True`,
      generates the pooling sequence in a pseudorandom fashion, otherwise, in a
      random fashion. Check paper [Benjamin Graham, Fractional
      Max-Pooling](http://arxiv.org/abs/1412.6071) for difference between
      pseudorandom and random.
    overlapping: An optional `bool`.  Defaults to `False`.  When set to `True`,
      it means when pooling, the values at the boundary of adjacent pooling
      cells are used by both cells. For example:
      `index  0  1  2  3  4`
      `value  20 5  16 3  7`
      If the pooling sequence is [0, 2, 4], then 16, at index 2 will be used
      twice.  The result would be [20, 16] for fractional max pooling.
    deterministic: An optional `bool`.  Deprecated; use `fractional_max_pool_v2`
      instead.
    seed: An optional `int`.  Defaults to `0`.  If set to be non-zero, the
      random number generator is seeded by the given seed.  Otherwise it is
      seeded by a random seed.
    seed2: An optional `int`.  Deprecated; use `fractional_max_pool_v2` instead.
    name: A name for the operation (optional).

  Returns:
  A tuple of `Tensor` objects (`output`, `row_pooling_sequence`,
  `col_pooling_sequence`).
    output: Output `Tensor` after fractional max pooling.  Has the same type as
      `value`.
    row_pooling_sequence: A `Tensor` of type `int64`.
    col_pooling_sequence: A `Tensor` of type `int64`.
  """
  return gen_nn_ops.fractional_max_pool(value, pooling_ratio, pseudo_random,
                                        overlapping, deterministic, seed, seed2,
                                        name)


@tf_export("nn.fractional_max_pool", v1=[])
def fractional_max_pool_v2(value,
                           pooling_ratio,
                           pseudo_random=False,
                           overlapping=False,
                           seed=0,
                           name=None):  # pylint: disable=redefined-builtin
  r"""Performs fractional max pooling on the input.

  Fractional max pooling is slightly different than regular max pooling.  In
  regular max pooling, you downsize an input set by taking the maximum value of
  smaller N x N subsections of the set (often 2x2), and try to reduce the set by
  a factor of N, where N is an integer.  Fractional max pooling, as you might
  expect from the word "fractional", means that the overall reduction ratio N
  does not have to be an integer.

  The sizes of the pooling regions are generated randomly but are fairly
  uniform.  For example, let's look at the height dimension, and the constraints
  on the list of rows that will be pool boundaries.

  First we define the following:

  1.  input_row_length : the number of rows from the input set
  2.  output_row_length : which will be smaller than the input
  3.  alpha = input_row_length / output_row_length : our reduction ratio
  4.  K = floor(alpha)
  5.  row_pooling_sequence : this is the result list of pool boundary rows

  Then, row_pooling_sequence should satisfy:

  1.  a[0] = 0 : the first value of the sequence is 0
  2.  a[end] = input_row_length : the last value of the sequence is the size
  3.  K <= (a[i+1] - a[i]) <= K+1 : all intervals are K or K+1 size
  4.  length(row_pooling_sequence) = output_row_length+1

  For more details on fractional max pooling, see this paper: [Benjamin Graham,
  Fractional Max-Pooling](http://arxiv.org/abs/1412.6071)

  Args:
    value: A `Tensor`. 4-D with shape `[batch, height, width, channels]`.
    pooling_ratio: An int or list of `ints` that has length `1`, `2` or `4`.
      Pooling ratio for each dimension of `value`, currently only supports row
      and col dimension and should be >= 1.0. For example, a valid pooling ratio
      looks like [1.0, 1.44, 1.73, 1.0]. The first and last elements must be 1.0
      because we don't allow pooling on batch and channels dimensions.  1.44 and
      1.73 are pooling ratio on height and width dimensions respectively.
    pseudo_random: An optional `bool`.  Defaults to `False`. When set to `True`,
      generates the pooling sequence in a pseudorandom fashion, otherwise, in a
      random fashion. Check paper [Benjamin Graham, Fractional
      Max-Pooling](http://arxiv.org/abs/1412.6071) for difference between
      pseudorandom and random.
    overlapping: An optional `bool`.  Defaults to `False`.  When set to `True`,
      it means when pooling, the values at the boundary of adjacent pooling
      cells are used by both cells. For example:
      `index  0  1  2  3  4`
      `value  20 5  16 3  7`
      If the pooling sequence is [0, 2, 4], then 16, at index 2 will be used
      twice.  The result would be [20, 16] for fractional max pooling.
    seed: An optional `int`.  Defaults to `0`.  If set to be non-zero, the
      random number generator is seeded by the given seed.  Otherwise it is
      seeded by a random seed.
    name: A name for the operation (optional).

  Returns:
  A tuple of `Tensor` objects (`output`, `row_pooling_sequence`,
  `col_pooling_sequence`).
    output: Output `Tensor` after fractional max pooling.  Has the same type as
      `value`.
    row_pooling_sequence: A `Tensor` of type `int64`.
    col_pooling_sequence: A `Tensor` of type `int64`.
  """
  pooling_ratio = _get_sequence(pooling_ratio, 2, 3, "pooling_ratio")

  if seed == 0:
    return gen_nn_ops.fractional_max_pool(value, pooling_ratio, pseudo_random,
                                          overlapping, deterministic=False,
                                          seed=0, seed2=0, name=name)
  else:
    seed1, seed2 = random_seed.get_seed(seed)
    return gen_nn_ops.fractional_max_pool(value, pooling_ratio, pseudo_random,
                                          overlapping, deterministic=True,
                                          seed=seed1, seed2=seed2, name=name)


@tf_export(v1=["nn.fractional_avg_pool"])
@deprecation.deprecated(date=None, instructions="`seed2` and `deterministic` "
                        "args are deprecated.  Use fractional_avg_pool_v2.")
def fractional_avg_pool(value,
                        pooling_ratio,
                        pseudo_random=False,
                        overlapping=False,
                        deterministic=False,
                        seed=0,
                        seed2=0,
                        name=None):  # pylint: disable=redefined-builtin
  r"""Performs fractional average pooling on the input.

  This is a deprecated version of `fractional_avg_pool`.

  Fractional average pooling is similar to Fractional max pooling in the pooling
  region generation step. The only difference is that after pooling regions are
  generated, a mean operation is performed instead of a max operation in each
  pooling region.

  Args:
    value: A `Tensor`. 4-D with shape `[batch, height, width, channels]`.
    pooling_ratio: A list of `floats` that has length >= 4.  Pooling ratio for
      each dimension of `value`, currently only supports row and col dimension
      and should be >= 1.0. For example, a valid pooling ratio looks like [1.0,
      1.44, 1.73, 1.0]. The first and last elements must be 1.0 because we don't
      allow pooling on batch and channels dimensions.  1.44 and 1.73 are pooling
      ratio on height and width dimensions respectively.
    pseudo_random: An optional `bool`.  Defaults to `False`. When set to `True`,
      generates the pooling sequence in a pseudorandom fashion, otherwise, in a
      random fashion. Check paper [Benjamin Graham, Fractional
      Max-Pooling](http://arxiv.org/abs/1412.6071) for difference between
      pseudorandom and random.
    overlapping: An optional `bool`.  Defaults to `False`.  When set to `True`,
      it means when pooling, the values at the boundary of adjacent pooling
      cells are used by both cells. For example:
      `index  0  1  2  3  4`
      `value  20 5  16 3  7`
      If the pooling sequence is [0, 2, 4], then 16, at index 2 will be used
      twice.  The result would be [20, 16] for fractional avg pooling.
    deterministic: An optional `bool`.  Deprecated; use `fractional_avg_pool_v2`
      instead.
    seed: An optional `int`.  Defaults to `0`.  If set to be non-zero, the
      random number generator is seeded by the given seed.  Otherwise it is
      seeded by a random seed.
    seed2: An optional `int`.  Deprecated; use `fractional_avg_pool_v2` instead.
    name: A name for the operation (optional).

  Returns:
  A tuple of `Tensor` objects (`output`, `row_pooling_sequence`,
  `col_pooling_sequence`).
    output: Output `Tensor` after fractional avg pooling.  Has the same type as
      `value`.
    row_pooling_sequence: A `Tensor` of type `int64`.
    col_pooling_sequence: A `Tensor` of type `int64`.
  """
  return gen_nn_ops.fractional_avg_pool(value, pooling_ratio, pseudo_random,
                                        overlapping, deterministic, seed, seed2,
                                        name=name)


@tf_export("nn.fractional_avg_pool", v1=[])
def fractional_avg_pool_v2(value,
                           pooling_ratio,
                           pseudo_random=False,
                           overlapping=False,
                           seed=0,
                           name=None):  # pylint: disable=redefined-builtin
  r"""Performs fractional average pooling on the input.

  Fractional average pooling is similar to Fractional max pooling in the pooling
  region generation step. The only difference is that after pooling regions are
  generated, a mean operation is performed instead of a max operation in each
  pooling region.

  Args:
    value: A `Tensor`. 4-D with shape `[batch, height, width, channels]`.
    pooling_ratio: A list of `floats` that has length >= 4.  Pooling ratio for
      each dimension of `value`, currently only supports row and col dimension
      and should be >= 1.0. For example, a valid pooling ratio looks like [1.0,
      1.44, 1.73, 1.0]. The first and last elements must be 1.0 because we don't
      allow pooling on batch and channels dimensions.  1.44 and 1.73 are pooling
      ratio on height and width dimensions respectively.
    pseudo_random: An optional `bool`.  Defaults to `False`. When set to `True`,
      generates the pooling sequence in a pseudorandom fashion, otherwise, in a
      random fashion. Check paper [Benjamin Graham, Fractional
      Max-Pooling](http://arxiv.org/abs/1412.6071) for difference between
      pseudorandom and random.
    overlapping: An optional `bool`.  Defaults to `False`.  When set to `True`,
      it means when pooling, the values at the boundary of adjacent pooling
      cells are used by both cells. For example:
      `index  0  1  2  3  4`
      `value  20 5  16 3  7`
      If the pooling sequence is [0, 2, 4], then 16, at index 2 will be used
      twice.  The result would be [20, 16] for fractional avg pooling.
    seed: An optional `int`.  Defaults to `0`.  If set to be non-zero, the
      random number generator is seeded by the given seed.  Otherwise it is
      seeded by a random seed.
    name: A name for the operation (optional).

  Returns:
  A tuple of `Tensor` objects (`output`, `row_pooling_sequence`,
  `col_pooling_sequence`).
    output: Output `Tensor` after fractional avg pooling.  Has the same type as
      `value`.
    row_pooling_sequence: A `Tensor` of type `int64`.
    col_pooling_sequence: A `Tensor` of type `int64`.
  """
  if seed == 0:
    return gen_nn_ops.fractional_avg_pool(value, pooling_ratio, pseudo_random,
                                          overlapping, deterministic=False,
                                          seed=0, seed2=0, name=name)
  else:
    seed1, seed2 = random_seed.get_seed(seed)
    return gen_nn_ops.fractional_avg_pool(value, pooling_ratio, pseudo_random,
                                          overlapping, deterministic=True,
                                          seed=seed1, seed2=seed2, name=name)


@tf_export(v1=["nn.conv1d"])
@deprecation.deprecated_arg_values(
    None,
    "`NCHW` for data_format is deprecated, use `NCW` instead",
    warn_once=True,
    data_format="NCHW")
@deprecation.deprecated_arg_values(
    None,
    "`NHWC` for data_format is deprecated, use `NWC` instead",
    warn_once=True,
    data_format="NHWC")
def conv1d(value=None,
           filters=None,
           stride=None,
           padding=None,
           use_cudnn_on_gpu=None,
           data_format=None,
           name=None,
           input=None):  # pylint: disable=redefined-builtin
  r"""Computes a 1-D convolution given 3-D input and filter tensors.

  Given an input tensor of shape
    [batch, in_width, in_channels]
  if data_format is "NWC", or
    [batch, in_channels, in_width]
  if data_format is "NCW",
  and a filter / kernel tensor of shape
  [filter_width, in_channels, out_channels], this op reshapes
  the arguments to pass them to conv2d to perform the equivalent
  convolution operation.

  Internally, this op reshapes the input tensors and invokes `tf.nn.conv2d`.
  For example, if `data_format` does not start with "NC", a tensor of shape
    [batch, in_width, in_channels]
  is reshaped to
    [batch, 1, in_width, in_channels],
  and the filter is reshaped to
    [1, filter_width, in_channels, out_channels].
  The result is then reshaped back to
    [batch, out_width, out_channels]
  \(where out_width is a function of the stride and padding as in conv2d\) and
  returned to the caller.

  Args:
    value: A 3D `Tensor`.  Must be of type `float16`, `float32`, or `float64`.
    filters: A 3D `Tensor`.  Must have the same type as `value`.
    stride: An `integer`.  The number of entries by which
      the filter is moved right at each step.
    padding: 'SAME' or 'VALID'
    use_cudnn_on_gpu: An optional `bool`.  Defaults to `True`.
    data_format: An optional `string` from `"NWC", "NCW"`.  Defaults
      to `"NWC"`, the data is stored in the order of
      [batch, in_width, in_channels].  The `"NCW"` format stores
      data as [batch, in_channels, in_width].
    name: A name for the operation (optional).
    input: Alias for value.

  Returns:
    A `Tensor`.  Has the same type as input.

  Raises:
    ValueError: if `data_format` is invalid.
  """
  value = deprecation.deprecated_argument_lookup("input", input, "value", value)
  with ops.name_scope(name, "conv1d", [value, filters]) as name:
    # Reshape the input tensor to [batch, 1, in_width, in_channels]
    if data_format is None or data_format == "NHWC" or data_format == "NWC":
      data_format = "NHWC"
      spatial_start_dim = 1
      strides = [1, 1, stride, 1]
    elif data_format == "NCHW" or data_format == "NCW":
      data_format = "NCHW"
      spatial_start_dim = 2
      strides = [1, 1, 1, stride]
    else:
      raise ValueError("data_format must be \"NWC\" or \"NCW\".")
    value = array_ops.expand_dims(value, spatial_start_dim)
    filters = array_ops.expand_dims(filters, 0)
    result = gen_nn_ops.conv2d(
        value,
        filters,
        strides,
        padding,
        use_cudnn_on_gpu=use_cudnn_on_gpu,
        data_format=data_format)
    return array_ops.squeeze(result, [spatial_start_dim])


@tf_export("nn.conv1d", v1=[])
def conv1d_v2(input,  # pylint: disable=redefined-builtin
              filters,
              stride,
              padding,
              data_format=None,
              name=None):
  r"""Computes a 1-D convolution given 3-D input and filter tensors.

  Given an input tensor of shape
    [batch, in_width, in_channels]
  if data_format is "NWC", or
    [batch, in_channels, in_width]
  if data_format is "NCW",
  and a filter / kernel tensor of shape
  [filter_width, in_channels, out_channels], this op reshapes
  the arguments to pass them to conv2d to perform the equivalent
  convolution operation.

  Internally, this op reshapes the input tensors and invokes `tf.nn.conv2d`.
  For example, if `data_format` does not start with "NC", a tensor of shape
    [batch, in_width, in_channels]
  is reshaped to
    [batch, 1, in_width, in_channels],
  and the filter is reshaped to
    [1, filter_width, in_channels, out_channels].
  The result is then reshaped back to
    [batch, out_width, out_channels]
  \(where out_width is a function of the stride and padding as in conv2d\) and
  returned to the caller.

  Args:
    input: A 3D `Tensor`.  Must be of type `float16`, `float32`, or `float64`.
    filters: A 3D `Tensor`.  Must have the same type as `input`.
    stride: An `integer`.  The number of entries by which
      the filter is moved right at each step.
    padding: 'SAME' or 'VALID'
    data_format: An optional `string` from `"NWC", "NCW"`.  Defaults
      to `"NWC"`, the data is stored in the order of
      [batch, in_width, in_channels].  The `"NCW"` format stores
      data as [batch, in_channels, in_width].
    name: A name for the operation (optional).

  Returns:
    A `Tensor`.  Has the same type as input.

  Raises:
    ValueError: if `data_format` is invalid.
  """
  return conv1d(input,  # pylint: disable=redefined-builtin
                filters,
                stride,
                padding,
                use_cudnn_on_gpu=True,
                data_format=data_format,
                name=name)


def conv1d_transpose(
    value,
    filter,  # pylint: disable=redefined-builtin
    output_shape,
    stride,
    padding="SAME",
    data_format="NWC",
    name=None):
  """The transpose of `conv1d`.

  This operation is sometimes called "deconvolution" after [Deconvolutional
  Networks](http://www.matthewzeiler.com/pubs/cvpr2010/cvpr2010.pdf), but is
  actually the transpose (gradient) of `conv1d` rather than an actual
  deconvolution.

  Args:
    value: A 3-D `Tensor` of type `float` and shape
      `[batch, in_width, in_channels]` for `NWC` data format or
      `[batch, in_channels, in_width]` for `NCW` data format.
    filter: A 3-D `Tensor` with the same type as `value` and shape
      `[filter_width, output_channels, in_channels]`.  `filter`'s
      `in_channels` dimension must match that of `value`.
    output_shape: A 1-D `Tensor` representing the output shape of the
      deconvolution op.
    stride: An `integer`.  The number of entries by which
      the filter is moved right at each step.
    padding: A string, either `'VALID'` or `'SAME'`. The padding algorithm.
      See the "returns" section of `tf.nn.convolution` for details.
    data_format: A string. 'NHWC' and 'NCHW' are supported.
    name: Optional name for the returned tensor.

  Returns:
    A `Tensor` with the same type as `value`.

  Raises:
    ValueError: If input/output depth does not match `filter`'s shape, or if
      padding is other than `'VALID'` or `'SAME'`.
  """
  with ops.name_scope(name, "conv1d_transpose",
                      [value, filter, output_shape]) as name:
    output_shape_ = ops.convert_to_tensor(output_shape, name="output_shape")
    if not output_shape_.get_shape().is_compatible_with(tensor_shape.vector(3)):
      raise ValueError("output_shape must have shape (3,), got {}".format(
          output_shape_.get_shape()))

    # The format could be either NWC or NCW, map to NHWC or NCHW
    if data_format is None or data_format == "NWC":
      data_format_2d = "NHWC"
      axis = 2
    elif data_format == "NCW":
      data_format_2d = "NCHW"
      axis = 1
    else:
      raise ValueError("data_format must be \"NWC\" or \"NCW\".")

    if not value.get_shape().dims[axis].is_compatible_with(
        filter.get_shape()[2]):
      raise ValueError("input channels does not match filter's input channels, "
                       "{} != {}".format(value.get_shape()[axis],
                                         filter.get_shape()[2]))

    if isinstance(output_shape, (list, np.ndarray)):
      # output_shape's shape should be == [3] if reached this point.
      if not filter.get_shape().dims[1].is_compatible_with(
          output_shape[axis]):
        raise ValueError(
            "output_shape does not match filter's output channels, "
            "{} != {}".format(output_shape[axis],
                              filter.get_shape()[1]))

    if padding != "VALID" and padding != "SAME":
      raise ValueError("padding must be either VALID or SAME:"
                       " {}".format(padding))

    # Reshape the input tensor to [batch, 1, in_width, in_channels]
    if data_format_2d == "NHWC":
      output_shape_ = array_ops.concat(
          [output_shape_[:1], [1], output_shape_[1:]], axis=0)
      spatial_start_dim = 1
      strides = [1, 1, stride, 1]
    else:
      output_shape_ = array_ops.concat(
          [output_shape_[:2], [1], output_shape_[2:]], axis=0)
      spatial_start_dim = 2
      strides = [1, 1, 1, stride]
    value = array_ops.expand_dims(value, spatial_start_dim)
    filter = array_ops.expand_dims(filter, 0)  # pylint: disable=redefined-builtin

    result = gen_nn_ops.conv2d_backprop_input(
        input_sizes=output_shape_,
        filter=filter,
        out_backprop=value,
        strides=strides,
        padding=padding,
        data_format=data_format_2d,
        name=name)
    return array_ops.squeeze(result, [spatial_start_dim])


@ops.RegisterStatistics("Dilation2D", "flops")
def _calc_dilation2d_flops(graph, node):
  """Calculates the compute resources needed for Dilation2D."""
  input_shape = graph_util.tensor_shape_from_node_def_name(graph, node.input[0])
  input_shape.assert_is_fully_defined()
  filter_shape = graph_util.tensor_shape_from_node_def_name(
      graph, node.input[1])
  filter_shape.assert_is_fully_defined()
  output_shape = graph_util.tensor_shape_from_node_def_name(graph, node.name)
  output_shape.assert_is_fully_defined()
  filter_height = int(filter_shape[0])
  filter_width = int(filter_shape[1])
  output_count = np.prod(output_shape.as_list(), dtype=np.int64)
  return ops.OpStats("flops", (output_count * filter_height * filter_width * 2))


@tf_export(v1=["nn.erosion2d"])
def erosion2d(value, kernel, strides, rates, padding, name=None):
  """Computes the grayscale erosion of 4-D `value` and 3-D `kernel` tensors.

  The `value` tensor has shape `[batch, in_height, in_width, depth]` and the
  `kernel` tensor has shape `[kernel_height, kernel_width, depth]`, i.e.,
  each input channel is processed independently of the others with its own
  structuring function. The `output` tensor has shape
  `[batch, out_height, out_width, depth]`. The spatial dimensions of the
  output tensor depend on the `padding` algorithm. We currently only support the
  default "NHWC" `data_format`.

  In detail, the grayscale morphological 2-D erosion is given by:

      output[b, y, x, c] =
         min_{dy, dx} value[b,
                            strides[1] * y - rates[1] * dy,
                            strides[2] * x - rates[2] * dx,
                            c] -
                      kernel[dy, dx, c]

  Duality: The erosion of `value` by the `kernel` is equal to the negation of
  the dilation of `-value` by the reflected `kernel`.

  Args:
    value: A `Tensor`. 4-D with shape `[batch, in_height, in_width, depth]`.
    kernel: A `Tensor`. Must have the same type as `value`.
      3-D with shape `[kernel_height, kernel_width, depth]`.
    strides: A list of `ints` that has length `>= 4`.
      1-D of length 4. The stride of the sliding window for each dimension of
      the input tensor. Must be: `[1, stride_height, stride_width, 1]`.
    rates: A list of `ints` that has length `>= 4`.
      1-D of length 4. The input stride for atrous morphological dilation.
      Must be: `[1, rate_height, rate_width, 1]`.
    padding: A `string` from: `"SAME", "VALID"`.
      The type of padding algorithm to use.
    name: A name for the operation (optional). If not specified "erosion2d"
      is used.

  Returns:
    A `Tensor`. Has the same type as `value`.
    4-D with shape `[batch, out_height, out_width, depth]`.

  Raises:
    ValueError: If the `value` depth does not match `kernel`' shape, or if
      padding is other than `'VALID'` or `'SAME'`.
  """
  with ops.name_scope(name, "erosion2d", [value, kernel]) as name:
    # Reduce erosion to dilation by duality.
    return math_ops.negative(
        gen_nn_ops.dilation2d(
            input=math_ops.negative(value),
            filter=array_ops.reverse_v2(kernel, [0, 1]),
            strides=strides,
            rates=rates,
            padding=padding,
            name=name))


@tf_export("nn.erosion2d", v1=[])
def erosion2d_v2(value,
                 filters,
                 strides,
                 padding,
                 data_format,
                 dilations,
                 name=None):
  """Computes the grayscale erosion of 4-D `value` and 3-D `filters` tensors.

  The `value` tensor has shape `[batch, in_height, in_width, depth]` and the
  `filters` tensor has shape `[filters_height, filters_width, depth]`, i.e.,
  each input channel is processed independently of the others with its own
  structuring function. The `output` tensor has shape
  `[batch, out_height, out_width, depth]`. The spatial dimensions of the
  output tensor depend on the `padding` algorithm. We currently only support the
  default "NHWC" `data_format`.

  In detail, the grayscale morphological 2-D erosion is given by:

      output[b, y, x, c] =
         min_{dy, dx} value[b,
                            strides[1] * y - dilations[1] * dy,
                            strides[2] * x - dilations[2] * dx,
                            c] -
                      filters[dy, dx, c]

  Duality: The erosion of `value` by the `filters` is equal to the negation of
  the dilation of `-value` by the reflected `filters`.

  Args:
    value: A `Tensor`. 4-D with shape `[batch, in_height, in_width, depth]`.
    filters: A `Tensor`. Must have the same type as `value`.
      3-D with shape `[filters_height, filters_width, depth]`.
    strides: A list of `ints` that has length `>= 4`.
      1-D of length 4. The stride of the sliding window for each dimension of
      the input tensor. Must be: `[1, stride_height, stride_width, 1]`.
    padding: A `string` from: `"SAME", "VALID"`.
      The type of padding algorithm to use.
    data_format: A `string`, only `"NHWC"` is currently supported.
    dilations: A list of `ints` that has length `>= 4`.
      1-D of length 4. The input stride for atrous morphological dilation.
      Must be: `[1, rate_height, rate_width, 1]`.
    name: A name for the operation (optional). If not specified "erosion2d"
      is used.

  Returns:
    A `Tensor`. Has the same type as `value`.
    4-D with shape `[batch, out_height, out_width, depth]`.

  Raises:
    ValueError: If the `value` depth does not match `filters`' shape, or if
      padding is other than `'VALID'` or `'SAME'`.
  """
  if data_format != "NHWC":
    raise ValueError("Data formats other than NHWC are not yet supported")

  with ops.name_scope(name, "erosion2d", [value, filters]) as name:
    # Reduce erosion to dilation by duality.
    return math_ops.negative(
        gen_nn_ops.dilation2d(
            input=math_ops.negative(value),
            filter=array_ops.reverse_v2(filters, [0, 1]),
            strides=strides,
            rates=dilations,
            padding=padding,
            name=name))


@tf_export(v1=["math.in_top_k", "nn.in_top_k"])
def in_top_k(predictions, targets, k, name=None):
  r"""Says whether the targets are in the top `K` predictions.

  This outputs a `batch_size` bool array, an entry `out[i]` is `true` if the
  prediction for the target class is among the top `k` predictions among
  all predictions for example `i`. Note that the behavior of `InTopK` differs
  from the `TopK` op in its handling of ties; if multiple classes have the
  same prediction value and straddle the top-`k` boundary, all of those
  classes are considered to be in the top `k`.

  More formally, let

    \\(predictions_i\\) be the predictions for all classes for example `i`,
    \\(targets_i\\) be the target class for example `i`,
    \\(out_i\\) be the output for example `i`,

  $$out_i = predictions_{i, targets_i} \in TopKIncludingTies(predictions_i)$$

  Args:
    predictions: A `Tensor` of type `float32`.
      A `batch_size` x `classes` tensor.
    targets: A `Tensor`. Must be one of the following types: `int32`, `int64`.
      A `batch_size` vector of class ids.
    k: An `int`. Number of top elements to look at for computing precision.
    name: A name for the operation (optional).

  Returns:
    A `Tensor` of type `bool`. Computed Precision at `k` as a `bool Tensor`.
  """
  with ops.name_scope(name, "in_top_k"):
    return gen_nn_ops.in_top_kv2(predictions, targets, k, name=name)


@tf_export("math.in_top_k", "nn.in_top_k", v1=[])
def in_top_k_v2(targets, predictions, k, name=None):
  return in_top_k(predictions, targets, k, name)


in_top_k_v2.__doc__ = in_top_k.__doc__


tf_export(v1=["nn.quantized_avg_pool"])(gen_nn_ops.quantized_avg_pool)
tf_export(v1=["nn.quantized_conv2d"])(gen_nn_ops.quantized_conv2d)
tf_export(v1=["nn.quantized_relu_x"])(gen_nn_ops.quantized_relu_x)
tf_export(v1=["nn.quantized_max_pool"])(gen_nn_ops.quantized_max_pool)<|MERGE_RESOLUTION|>--- conflicted
+++ resolved
@@ -2419,18 +2419,9 @@
     features = ops.convert_to_tensor(features, name="features")
     if features.dtype.is_integer:
       features = math_ops.to_float(features)
-<<<<<<< HEAD
     if isinstance(alpha, np.ndarray):
-      alpha = np.asscalar(alpha)
+      alpha = alpha.item()
     return gen_nn_ops.leaky_relu(features, alpha=alpha, name=name)
-=======
-    if compat.forward_compatible(2018, 11, 1):
-      if isinstance(alpha, np.ndarray):
-        alpha = alpha.item()
-      return gen_nn_ops.leaky_relu(features, alpha=alpha, name=name)
-    alpha = ops.convert_to_tensor(alpha, dtype=features.dtype, name="alpha")
-    return math_ops.maximum(alpha * features, features, name=name)
->>>>>>> 6d594251
 
 
 def _flatten_outer_dims(logits):
